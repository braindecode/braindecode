"""
Dataset classes for the NMT EEG Corpus dataset.

The NMT Scalp EEG Dataset is an open-source annotated dataset of healthy and
pathological EEG recordings for predictive modeling. This dataset contains
2,417 recordings from unique participants spanning almost 625 h.

"""

# Authors: Mohammad Bayazi <mj.darvishi92@gmail.com>
#          Bruno Aristimunha <b.aristimunha@gmail.com>
#
# License: BSD (3-clause)

import os
import glob
import warnings

import numpy as np
import pandas as pd
import matplotlib.pyplot as plt
import mne
mne.set_log_level("ERROR")

from braindecode.datasets.base import BaseDataset, BaseConcatDataset
from unittest import mock

from mne.datasets import fetch_dataset

NMT_BASE_URL = (

)


class NMT(BaseConcatDataset):
    """The NMT Scalp EEG Dataset.

    An Open-Source Annotated Dataset of Healthy and Pathological EEG
    Recordings for Predictive Modeling.

    This dataset contains 2,417 recordings from unique participants spanning
    almost 625 h.

    Here, the dataset can be used for three tasks, brain-age, gender prediction,
    abnormality detection.

    The dataset is described in [Khan2022]_.

    Parameters
    ----------
    path: str
        Parent directory of the dataset.
    recording_ids: list(int) | int
        A (list of) int of recording id(s) to be read (order matters and will
        overwrite default chronological order, e.g. if recording_ids=[1,0],
        then the first recording returned by this class will be chronologically
        later than the second recording. Provide recording_ids in ascending
        order to preserve chronological order.).
    target_name: str
<<<<<<< HEAD
        Can be 'pathological', 'gender', or 'age'.
=======
        Can be "gender", or "age".
>>>>>>> 10b0106c
    preload: bool
        If True, preload the data of the Raw objects.

    References
    ----------
    .. [Khan2022] Khan, H.A.,Ul Ain, R., Kamboh, A.M., Butt, H.T.,Shafait,S.,
    Alamgir, W., Stricker, D. and Shafait, F., 2022. The NMT scalp EEG dataset:
    an open-source annotated dataset of healthy and pathological EEG recordings
    for predictive modeling. Frontiers in neuroscience, 15, p.755817.
    """

<<<<<<< HEAD
    def __init__(
            self, path, target_name="pathological",
            recording_ids=None, preload=False
    ):
        description = self.prepare_metada(path=path,
                                          recording_ids=recording_ids)

        base_datasets = []
        for recording_id, d in description.iterrows():
            raw = mne.io.read_raw_edf(d.path, preload=preload)
            d["n_samples"] = raw.n_times
            d["sfreq"] = raw.info["sfreq"]
            d["train"] = "train" in d.path.split(os.sep)
            base_dataset = BaseDataset(raw, d, target_name)
            base_datasets.append(base_dataset)
        super().__init__(base_datasets)

    @staticmethod
    def _fetch_data(subjects, path=None,
                    force_update=False, base_url=NMT_BASE_URL,
                    on_missing="raise", verbose=None):
        print("oi")
        return fetch_dataset(data_path=path, url=base_url,
                             force_update=force_update,
                             on_missing=on_missing, verbose=verbose)

    @staticmethod
    def prepare_metada(path: str, recording_ids: list = None) -> pd.DataFrame:
=======
    def __init__(self, path, target_name="pathological", recording_ids=None,
                 preload=False, n_jobs=1
                 ):
>>>>>>> 10b0106c
        file_paths = glob.glob(
            os.path.join(path, "**"+os.sep+"*.edf"), recursive=True
            )

        # sort by subject id
        file_paths = [file_path for file_path in file_paths if os.path.splitext(file_path)[1] == ".edf"]

        # sort by subject id
        file_paths = sorted(
            file_paths,
            key=lambda p: int(os.path.splitext(p)[0].split(os.sep)[-1])
        )
        if recording_ids is not None:
            file_paths = [file_paths[rec_id] for rec_id in recording_ids]

        # read labels and rearrange them to match TUH Abnormal EEG Corpus
        description = pd.read_csv(
            os.path.join(path, "Labels.csv"), index_col="recordname"
        )
        if recording_ids is not None:
            description = description.iloc[recording_ids]
        description.replace(
            {
                "not specified": "X",
                "female": "F",
                "male": "M",
                "abnormal": True,
                "normal": False,
            },
            inplace=True,
        )
        description.rename(columns={"label": "pathological"}, inplace=True)
        description.reset_index(drop=True, inplace=True)
        description["path"] = file_paths
<<<<<<< HEAD
        description = description[
            ["path", "pathological", "age", "gender"]]
        return description
=======
        description = description[["path", "pathological", "age", "gender"]]

        base_datasets = []
        for recording_id, d in description.iterrows():
            raw = mne.io.read_raw_edf(d.path, preload=preload)
            d["n_samples"] = raw.n_times
            d["sfreq"] = raw.info["sfreq"]
            d["train"] = "train" in d.path.split(os.sep)
            base_dataset = BaseDataset(raw, d, target_name)
            base_datasets.append(base_dataset)
        super().__init__(base_datasets)


def _get_header(*args, **kwargs):
    all_paths = {**_NMT_PATHS}
    return all_paths[args[0]]


def _fake_pd_read_csv(*args, **kwargs):
    # Create a list of lists to hold the data
    data = [
        ["0000001.edf", "normal", 35, "male", "train"],
        ["0000002.edf", "abnormal", 28, "female", "test"],
        ["0000003.edf", "normal", 62, "male", "train"],
        ["0000004.edf", "abnormal", 41, "female", "test"],
        ["0000005.edf", "normal", 19, "male", "train"],
        ["0000006.edf", "abnormal", 55, "female", "test"],
        ["0000007.edf", "normal", 71, "male", "train"],
    ]

    # Create the DataFrame, specifying column names
    df = pd.DataFrame(data, columns=["recordname", "label", "age", "gender", "loc"])

    # Display the DataFrame
    # print(df)
    return df


def _fake_raw(*args, **kwargs):
    sfreq = 10
    ch_names = [
        "EEG A1-REF", "EEG A2-REF",
        "EEG FP1-REF", "EEG FP2-REF", "EEG F3-REF", "EEG F4-REF", "EEG C3-REF",
        "EEG C4-REF", "EEG P3-REF", "EEG P4-REF", "EEG O1-REF", "EEG O2-REF",
        "EEG F7-REF", "EEG F8-REF", "EEG T3-REF", "EEG T4-REF", "EEG T5-REF",
        "EEG T6-REF", "EEG FZ-REF", "EEG CZ-REF", "EEG PZ-REF"]
    duration_min = 6
    data = np.random.randn(len(ch_names), duration_min * sfreq * 60)
    info = mne.create_info(ch_names=ch_names, sfreq=sfreq, ch_types="eeg")
    raw = mne.io.RawArray(data=data, info=info)
    return raw


_NMT_PATHS = {
    # these are actual file paths and edf headers from NMT EEG Corpus
    "nmt_scalp_eeg_dataset/abnormal/train/0000036.edf": b"0       0000036  M 13-May-1951 0000036  Age:32                                          ",  # noqa E501
    "nmt_scalp_eeg_dataset/abnormal/eval/0000037.edf": b"0       0000037  M 13-May-1951 0000037  Age:32                                          ",  # noqa E501
    "nmt_scalp_eeg_dataset/abnormal/eval/0000038.edf": b"0       0000038  M 13-May-1951 0000038  Age:32                                          ",  # noqa E501
    "nmt_scalp_eeg_dataset/normal/train/0000039.edf": b"0       0000039  M 13-May-1951 0000039  Age:32                                          ",  # noqa E501
    "nmt_scalp_eeg_dataset/normal/eval/0000040.edf": b"0       0000040  M 13-May-1951 0000040  Age:32                                          ",  # noqa E501
    "nmt_scalp_eeg_dataset/normal/eval/0000041.edf": b"0       0000041  M 13-May-1951 0000041  Age:32                                          ",  # noqa E501
    "nmt_scalp_eeg_dataset/abnormal/train/0000042.edf": b"0       0000042  M 13-May-1951 0000042  Age:32                                          ",  # noqa E501
    "Labels.csv": b"0       recordname,label,age,gender,loc       1 0000001.edf,normal,22,not specified,train                                                                      ",  # noqa E501

    # "tuh_abnormal_eeg/v2.0.0/edf/train/normal/01_tcp_ar/078/00007871/s001_2011_07_05/00007871_s001_t001.edf": b"0       00007871 F 01-JAN-1988 00007871 Age:23                                          ",  # noqa E501
    # "tuh_abnormal_eeg/v2.0.0/edf/train/normal/01_tcp_ar/097/00009777/s001_2012_09_17/00009777_s001_t000.edf": b"0       00009777 M 01-JAN-1986 00009777 Age:26                                          ",  # noqa E501
    # "tuh_abnormal_eeg/v2.0.0/edf/train/abnormal/01_tcp_ar/083/00008393/s002_2012_02_21/00008393_s002_t000.edf": b"0       00008393 M 01-JAN-1960 00008393 Age:52                                          ",  # noqa E501
    # "tuh_abnormal_eeg/v2.0.0/edf/train/abnormal/01_tcp_ar/012/00001200/s003_2010_12_06/00001200_s003_t000.edf": b"0       00001200 M 01-JAN-1963 00001200 Age:47                                          ",  # noqa E501
    # "tuh_abnormal_eeg/v2.0.0/edf/eval/abnormal/01_tcp_ar/059/00005932/s004_2013_03_14/00005932_s004_t000.edf": b"0       00005932 M 01-JAN-1963 00005932 Age:50                                          ",  # noqa E501
}


class _NMTMock(NMT):
    """Mocked class for testing and examples."""
    @mock.patch("glob.glob", return_value=_NMT_PATHS.keys())
    @mock.patch("mne.io.read_raw_edf", new=_fake_raw)
    @mock.patch("pandas.read_csv", new=_fake_pd_read_csv)
    @mock.patch("braindecode.datasets.tuh._read_edf_header",
                new=_get_header)
    @mock.patch("braindecode.datasets.tuh._read_physician_report",
                return_value="simple_test")
    def __init__(self, mock_glob, mock_report, path, recording_ids=None,
                 target_name="pathological", preload=False,
                 add_physician_reports=False, n_jobs=1):
        with warnings.catch_warnings():
            warnings.filterwarnings(
                "ignore", message="Cannot save date file")
            super().__init__(path=path, recording_ids=recording_ids,
                             target_name=target_name, preload=preload,
                             n_jobs=n_jobs)
>>>>>>> 10b0106c
<|MERGE_RESOLUTION|>--- conflicted
+++ resolved
@@ -25,12 +25,6 @@
 from braindecode.datasets.base import BaseDataset, BaseConcatDataset
 from unittest import mock
 
-from mne.datasets import fetch_dataset
-
-NMT_BASE_URL = (
-
-)
-
 
 class NMT(BaseConcatDataset):
     """The NMT Scalp EEG Dataset.
@@ -57,11 +51,7 @@
         later than the second recording. Provide recording_ids in ascending
         order to preserve chronological order.).
     target_name: str
-<<<<<<< HEAD
-        Can be 'pathological', 'gender', or 'age'.
-=======
         Can be "gender", or "age".
->>>>>>> 10b0106c
     preload: bool
         If True, preload the data of the Raw objects.
 
@@ -73,40 +63,9 @@
     for predictive modeling. Frontiers in neuroscience, 15, p.755817.
     """
 
-<<<<<<< HEAD
-    def __init__(
-            self, path, target_name="pathological",
-            recording_ids=None, preload=False
-    ):
-        description = self.prepare_metada(path=path,
-                                          recording_ids=recording_ids)
-
-        base_datasets = []
-        for recording_id, d in description.iterrows():
-            raw = mne.io.read_raw_edf(d.path, preload=preload)
-            d["n_samples"] = raw.n_times
-            d["sfreq"] = raw.info["sfreq"]
-            d["train"] = "train" in d.path.split(os.sep)
-            base_dataset = BaseDataset(raw, d, target_name)
-            base_datasets.append(base_dataset)
-        super().__init__(base_datasets)
-
-    @staticmethod
-    def _fetch_data(subjects, path=None,
-                    force_update=False, base_url=NMT_BASE_URL,
-                    on_missing="raise", verbose=None):
-        print("oi")
-        return fetch_dataset(data_path=path, url=base_url,
-                             force_update=force_update,
-                             on_missing=on_missing, verbose=verbose)
-
-    @staticmethod
-    def prepare_metada(path: str, recording_ids: list = None) -> pd.DataFrame:
-=======
     def __init__(self, path, target_name="pathological", recording_ids=None,
                  preload=False, n_jobs=1
                  ):
->>>>>>> 10b0106c
         file_paths = glob.glob(
             os.path.join(path, "**"+os.sep+"*.edf"), recursive=True
             )
@@ -116,8 +75,7 @@
 
         # sort by subject id
         file_paths = sorted(
-            file_paths,
-            key=lambda p: int(os.path.splitext(p)[0].split(os.sep)[-1])
+            file_paths, key=lambda p: int(os.path.splitext(p)[0].split(os.sep)[-1])
         )
         if recording_ids is not None:
             file_paths = [file_paths[rec_id] for rec_id in recording_ids]
@@ -141,11 +99,6 @@
         description.rename(columns={"label": "pathological"}, inplace=True)
         description.reset_index(drop=True, inplace=True)
         description["path"] = file_paths
-<<<<<<< HEAD
-        description = description[
-            ["path", "pathological", "age", "gender"]]
-        return description
-=======
         description = description[["path", "pathological", "age", "gender"]]
 
         base_datasets = []
@@ -235,5 +188,4 @@
                 "ignore", message="Cannot save date file")
             super().__init__(path=path, recording_ids=recording_ids,
                              target_name=target_name, preload=preload,
-                             n_jobs=n_jobs)
->>>>>>> 10b0106c
+                             n_jobs=n_jobs)