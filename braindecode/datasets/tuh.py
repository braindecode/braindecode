--- conflicted
+++ resolved
@@ -67,27 +67,16 @@
             # read info relevant for preprocessing from raw without loading it
             sfreq = raw.info['sfreq']
             n_samples = raw.n_times
-<<<<<<< HEAD
-            if add_physician_reports:
-                physician_report = _read_physician_report(file_path)
-            additional_description = pd.Series({
-=======
             d = {
->>>>>>> 7925222a
                 'sfreq': float(sfreq),
                 'n_samples': int(n_samples),
                 'age': int(age),
                 'gender': gender,
-<<<<<<< HEAD
-                'report': physician_report
-            })
-=======
             }
             if add_physician_reports:
                 physician_report = _read_physician_report(file_path)
                 d['report'] = physician_report
             additional_description = pd.Series(d)
->>>>>>> 7925222a
             description = pd.concat(
                 [descriptions.pop(file_path_i), additional_description])
             base_dataset = BaseDataset(raw, description,
@@ -142,11 +131,6 @@
 def _read_physician_report(file_path):
     physician_report = np.nan
     # check if there is a report to add to the description
-<<<<<<< HEAD
-    # TODO: not all files follow this logic. use glob again, assert 0 or 1 txt file
-    # try to read at with utf-8, if it fails use latin-1
-=======
->>>>>>> 7925222a
     report_path = "_".join(file_path.split("_")[:-1]) + ".txt"
     if os.path.exists(report_path):
         with open(report_path, "r", encoding="latin-1") as f:
