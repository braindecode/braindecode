"""
Dataset classes for the Temple University Hospital (TUH) EEG Corpus and the
TUH Abnormal EEG Corpus.
"""

# Authors: Lukas Gemein <l.gemein@gmail.com>
#
# License: BSD (3-clause)

from __future__ import annotations
import re
import os
import glob
import warnings
from unittest import mock
from datetime import datetime, timezone
from typing import Iterable

import pandas as pd
import numpy as np
import mne
from joblib import Parallel, delayed

from .base import BaseDataset, BaseConcatDataset


class TUH(BaseConcatDataset):
    """Temple University Hospital (TUH) EEG Corpus
    (www.isip.piconepress.com/projects/tuh_eeg/html/downloads.shtml#c_tueg).

    Parameters
    ----------
    path: str
        Parent directory of the dataset.
    recording_ids: list(int) | int
        A (list of) int of recording id(s) to be read (order matters and will
        overwrite default chronological order, e.g. if recording_ids=[1,0],
        then the first recording returned by this class will be chronologically
        later then the second recording. Provide recording_ids in ascending
        order to preserve chronological order.).
    target_name: str
        Can be 'gender', or 'age'.
    preload: bool
        If True, preload the data of the Raw objects.
    add_physician_reports: bool
        If True, the physician reports will be read from disk and added to the
        description.
    n_jobs: int
        Number of jobs to be used to read files in parallel.
    """

    def __init__(
        self,
        path: str,
        recording_ids: list[int] | None = None,
        target_name: str | None = None,
        preload: bool = False,
        add_physician_reports: bool = False,
        n_jobs: int = 1,
    ):
        # create an index of all files and gather easily accessible info
        # without actually touching the files
        file_paths = glob.glob(os.path.join(path, "**/*.edf"), recursive=True)
        descriptions = _create_description(file_paths)
        # sort the descriptions chronologicaly
        descriptions = _sort_chronologically(descriptions)
        # limit to specified recording ids before doing slow stuff
        if recording_ids is not None:
            if not isinstance(recording_ids, Iterable):
                # Assume it is an integer specifying number
                # of recordings to load
                recording_ids = range(recording_ids)
            descriptions = descriptions[recording_ids]
        # this is the second loop (slow)
        # create datasets gathering more info about the files touching them
        # reading the raws and potentially preloading the data
        # disable joblib for tests. mocking seems to fail otherwise
        if n_jobs == 1:
            base_datasets = [
                self._create_dataset(
                    descriptions[i], target_name, preload, add_physician_reports
                )
                for i in descriptions.columns
            ]
        else:
            base_datasets = Parallel(n_jobs)(
                delayed(self._create_dataset)(
                    descriptions[i], target_name, preload, add_physician_reports
                )
                for i in descriptions.columns
            )
        super().__init__(base_datasets)

    @staticmethod
    def _create_dataset(description, target_name, preload, add_physician_reports):
        file_path = description.loc["path"]

        # parse age and gender information from EDF header
        age, gender = _parse_age_and_gender_from_edf_header(file_path)
        raw = mne.io.read_raw_edf(file_path, preload=preload)

        meas_date = (
            datetime(1, 1, 1, tzinfo=timezone.utc)
            if raw.info["meas_date"] is None
            else raw.info["meas_date"]
        )
        # if this is old version of the data and the year could be parsed from
        # file paths, use this instead as before
        if "year" in description:
            meas_date = meas_date.replace(*description[["year", "month", "day"]])
        raw.set_meas_date(meas_date)

        d = {
            "age": int(age),
            "gender": gender,
        }
        # if year exists in description = old version
        # if not, get it from meas_date in raw.info and add to description
        # if meas_date is None, create fake one
        if "year" not in description:
            d["year"] = raw.info["meas_date"].year
            d["month"] = raw.info["meas_date"].month
            d["day"] = raw.info["meas_date"].day

        # read info relevant for preprocessing from raw without loading it
        if add_physician_reports:
            physician_report = _read_physician_report(file_path)
            d["report"] = physician_report
        additional_description = pd.Series(d)
        description = pd.concat([description, additional_description])
        base_dataset = BaseDataset(raw, description, target_name=target_name)
        return base_dataset


def _create_description(file_paths):
    descriptions = [_parse_description_from_file_path(f) for f in file_paths]
    descriptions = pd.DataFrame(descriptions)
    return descriptions.T


def _sort_chronologically(descriptions):
    descriptions.sort_values(
        ["year", "month", "day", "subject", "session", "segment"], axis=1, inplace=True
    )
    return descriptions


def _read_date(file_path):
    date_path = file_path.replace(".edf", "_date.txt")
    # if date file exists, read it
    if os.path.exists(date_path):
        description = pd.read_json(date_path, typ="series").to_dict()
    # otherwise read edf file, extract date and store to file
    else:
        raw = mne.io.read_raw_edf(file_path, preload=False, verbose="error")
        description = {
            "year": raw.info["meas_date"].year,
            "month": raw.info["meas_date"].month,
            "day": raw.info["meas_date"].day,
        }
        # if the txt file storing the recording date does not exist, create it
        try:
            pd.Series(description).to_json(date_path)
        except OSError:
            warnings.warn(
                f"Cannot save date file to {date_path}. "
                f"This might slow down creation of the dataset."
            )
    return description


def _parse_description_from_file_path(file_path):
    # stackoverflow.com/questions/3167154/how-to-split-a-dos-path-into-its-components-in-python  # noqa
    file_path = os.path.normpath(file_path)
    tokens = file_path.split(os.sep)
    # Extract version number and tuh_eeg_abnormal/tuh_eeg from file path
    if ("train" in tokens) or ("eval" in tokens):  # tuh_eeg_abnormal
        abnormal = True
        # Tokens[-2] is channel configuration (always 01_tcp_ar in abnormal)
        # on new versions, or
        #               session (e.g. s004_2013_08_15) on old versions
        if tokens[-2].split("_")[0][0] == "s":  # s denoting session number
            version = tokens[-9]  # Before dec 2022 updata
        else:
            version = tokens[-6]  # After the dec 2022 update

    else:  # tuh_eeg
        abnormal = False
        version = tokens[-7]
    v_number = int(version[1])

    if (abnormal and v_number >= 3) or ((not abnormal) and v_number >= 2):
        # New file path structure for versions after december 2022,
        # expect file paths as
        # tuh_eeg/v2.0.0/edf/000/aaaaaaaa/
        #     s001_2015_12_30/01_tcp_ar/aaaaaaaa_s001_t000.edf
        # or for abnormal:
        # tuh_eeg_abnormal/v3.0.0/edf/train/normal/
        #     01_tcp_ar/aaaaaaav_s004_t000.edf
        subject_id = tokens[-1].split("_")[0]
        session = tokens[-1].split("_")[1]
        segment = tokens[-1].split("_")[2].split(".")[0]
        description = _read_date(file_path)
        description.update(
            {
                "path": file_path,
                "version": version,
                "subject": subject_id,
                "session": int(session[1:]),
                "segment": int(segment[1:]),
            }
        )
        if not abnormal:
            year, month, day = tokens[-3].split("_")[1:]
            description["year"] = int(year)
            description["month"] = int(month)
            description["day"] = int(day)
        return description
    else:  # Old file path structure
        # expect file paths as tuh_eeg/version/file_type/reference/data_split/
        #                          subject/recording session/file
        # e.g.                 tuh_eeg/v1.1.0/edf/01_tcp_ar/027/00002729/
        #                          s001_2006_04_12/00002729_s001.edf
        # or for abnormal
        # version/file type/data_split/pathology status/
        #     reference/subset/subject/recording session/file
        # v2.0.0/edf/train/normal/01_tcp_ar/000/00000021/
        #     s004_2013_08_15/00000021_s004_t000.edf
        subject_id = tokens[-1].split("_")[0]
        session = tokens[-2].split("_")[0]  # string on format 's000'
        # According to the example path in the comment 8 lines above,
        # segment is not included in the file name
        segment = tokens[-1].split("_")[-1].split(".")[0]  # TODO: test with tuh_eeg
        year, month, day = tokens[-2].split("_")[1:]
        return {
            "path": file_path,
            "version": version,
            "year": int(year),
            "month": int(month),
            "day": int(day),
            "subject": int(subject_id),
            "session": int(session[1:]),
            "segment": int(segment[1:]),
        }


def _read_physician_report(file_path):
    directory = os.path.dirname(file_path)
    txt_file = glob.glob(os.path.join(directory, "**/*.txt"), recursive=True)
    # check that there is at most one txt file in the same directory
    assert len(txt_file) in [0, 1]
    report = ""
    if txt_file:
        txt_file = txt_file[0]
        # somewhere in the corpus, encoding apparently changed
        # first try to read as utf-8, if it does not work use latin-1
        try:
            with open(txt_file, "r", encoding="utf-8") as f:
                report = f.read()
        except UnicodeDecodeError:
            with open(txt_file, "r", encoding="latin-1") as f:
                report = f.read()
    if not report:
        raise RuntimeError(
            f"Could not read physician report ({txt_file}). "
            f"Disable option or choose appropriate directory."
        )
    return report


def _read_edf_header(file_path):
    f = open(file_path, "rb")
    header = f.read(88)
    f.close()
    return header


def _parse_age_and_gender_from_edf_header(file_path):
    header = _read_edf_header(file_path)
    # bytes 8 to 88 contain ascii local patient identification
    # see https://www.teuniz.net/edfbrowser/edf%20format%20description.html
    patient_id = header[8:].decode("ascii")
    age = -1
    found_age = re.findall(r"Age:(\d+)", patient_id)
    if len(found_age) == 1:
        age = int(found_age[0])
    gender = "X"
    found_gender = re.findall(r"\s([F|M])\s", patient_id)
    if len(found_gender) == 1:
        gender = found_gender[0]
    return age, gender


class TUHAbnormal(TUH):
    """Temple University Hospital (TUH) Abnormal EEG Corpus.
    see www.isip.piconepress.com/projects/tuh_eeg/html/downloads.shtml#c_tuab

    Parameters
    ----------
    path: str
        Parent directory of the dataset.
    recording_ids: list(int) | int
        A (list of) int of recording id(s) to be read (order matters and will
        overwrite default chronological order, e.g. if recording_ids=[1,0],
        then the first recording returned by this class will be chronologically
        later then the second recording. Provide recording_ids in ascending
        order to preserve chronological order.).
    target_name: str
        Can be 'pathological', 'gender', or 'age'.
    preload: bool
        If True, preload the data of the Raw objects.
    add_physician_reports: bool
        If True, the physician reports will be read from disk and added to the
        description.
    """

    def __init__(
        self,
        path: str,
        recording_ids: list[int] | None = None,
        target_name: str | None = "pathological",
        preload: bool = False,
        add_physician_reports: bool = False,
        n_jobs: int = 1,
    ):
        with warnings.catch_warnings():
            warnings.filterwarnings(
                "ignore", message=".*not in description. '__getitem__'"
            )
            super().__init__(
                path=path,
                recording_ids=recording_ids,
                preload=preload,
                target_name=target_name,
                add_physician_reports=add_physician_reports,
                n_jobs=n_jobs,
            )
        additional_descriptions = []
        for file_path in self.description.path:
            additional_description = self._parse_additional_description_from_file_path(
                file_path
            )
            additional_descriptions.append(additional_description)
        additional_descriptions = pd.DataFrame(additional_descriptions)
        self.set_description(additional_descriptions, overwrite=True)

    @staticmethod
    def _parse_additional_description_from_file_path(file_path):
        file_path = os.path.normpath(file_path)
        tokens = file_path.split(os.sep)
        # expect paths as version/file type/data_split/pathology status/
        #                     reference/subset/subject/recording session/file
        # e.g.            v2.0.0/edf/train/normal/01_tcp_ar/000/00000021/
        #                     s004_2013_08_15/00000021_s004_t000.edf
        assert "abnormal" in tokens or "normal" in tokens, "No pathology labels found."
        assert (
            "train" in tokens or "eval" in tokens
        ), "No train or eval set information found."
        return {
            "version": tokens[-9],
            "train": "train" in tokens,
            "pathological": "abnormal" in tokens,
        }


def _fake_raw(*args, **kwargs):
    sfreq = 10
    ch_names = [
        "EEG A1-REF",
        "EEG A2-REF",
        "EEG FP1-REF",
        "EEG FP2-REF",
        "EEG F3-REF",
        "EEG F4-REF",
        "EEG C3-REF",
        "EEG C4-REF",
        "EEG P3-REF",
        "EEG P4-REF",
        "EEG O1-REF",
        "EEG O2-REF",
        "EEG F7-REF",
        "EEG F8-REF",
        "EEG T3-REF",
        "EEG T4-REF",
        "EEG T5-REF",
        "EEG T6-REF",
        "EEG FZ-REF",
        "EEG CZ-REF",
        "EEG PZ-REF",
    ]
    duration_min = 6
    data = np.random.randn(len(ch_names), duration_min * sfreq * 60)
    info = mne.create_info(ch_names=ch_names, sfreq=sfreq, ch_types="eeg")
    raw = mne.io.RawArray(data=data, info=info)
    return raw


def _get_header(*args, **kwargs):
    all_paths = {**_TUH_EEG_PATHS, **_TUH_EEG_ABNORMAL_PATHS}
    return all_paths[args[0]]


_TUH_EEG_PATHS = {
    # These are actual file paths and edf headers from the TUH EEG Corpus (v1.1.0 and v1.2.0)
    "tuh_eeg/v1.1.0/edf/01_tcp_ar/000/00000000/s001_2015_12_30/00000000_s001_t000.edf": b"0       00000000 M 01-JAN-1978 00000000 Age:37                                          ",
    # noqa E501
    "tuh_eeg/v1.1.0/edf/01_tcp_ar/099/00009932/s004_2014_09_30/00009932_s004_t013.edf": b"0       00009932 F 01-JAN-1961 00009932 Age:53                                          ",
    # noqa E501
    "tuh_eeg/v1.1.0/edf/02_tcp_le/000/00000058/s001_2003_02_05/00000058_s001_t000.edf": b"0       00000058 M 01-JAN-2003 00000058 Age:0.0109                                      ",
    # noqa E501
    "tuh_eeg/v1.1.0/edf/03_tcp_ar_a/123/00012331/s003_2014_12_14/00012331_s003_t002.edf": b"0       00012331 M 01-JAN-1975 00012331 Age:39                                          ",
    # noqa E501
    "tuh_eeg/v1.2.0/edf/03_tcp_ar_a/149/00014928/s004_2016_01_15/00014928_s004_t007.edf": b"0       00014928 F 01-JAN-1933 00014928 Age:83                                          ",
    # noqa E501
}
_TUH_EEG_ABNORMAL_PATHS = {
    # these are actual file paths and edf headers from TUH Abnormal EEG Corpus (v2.0.0)
<<<<<<< HEAD
    'tuh_abnormal_eeg/v2.0.0/edf/train/normal/01_tcp_ar/078/00007871/s001_2011_07_05/00007871_s001_t001.edf': b'0       00007871 F 01-JAN-1988 00007871 Age:23                                          ',  # noqa E501
    'tuh_abnormal_eeg/v2.0.0/edf/train/normal/01_tcp_ar/097/00009777/s001_2012_09_17/00009777_s001_t000.edf': b'0       00009777 M 01-JAN-1986 00009777 Age:26                                          ',  # noqa E501
    'tuh_abnormal_eeg/v2.0.0/edf/train/abnormal/01_tcp_ar/083/00008393/s002_2012_02_21/00008393_s002_t000.edf': b'0       00008393 M 01-JAN-1960 00008393 Age:52                                          ',  # noqa E501
    'tuh_abnormal_eeg/v2.0.0/edf/train/abnormal/01_tcp_ar/012/00001200/s003_2010_12_06/00001200_s003_t000.edf': b'0       00001200 M 01-JAN-1963 00001200 Age:47                                          ',  # noqa E501
    'tuh_abnormal_eeg/v2.0.0/edf/eval/abnormal/01_tcp_ar/059/00005932/s004_2013_03_14/00005932_s004_t000.edf': b'0       00005932 M 01-JAN-1963 00005932 Age:50                                          ',  # noqa E501
    'tuh_abnormal_eeg/v2.0.0/edf/eval/normal/01_tcp_ar/060/00006000/s005_2013_03_15/00006000_s005_t001.edf': b'0       00006000 F 01-JAN-1970 00006000 Age:43                                          ',  # noqa E501 need this for complete coverage of train/eval and normal/abnormal
=======
    "tuh_abnormal_eeg/v2.0.0/edf/train/normal/01_tcp_ar/078/00007871/s001_2011_07_05/00007871_s001_t001.edf": b"0       00007871 F 01-JAN-1988 00007871 Age:23                                          ",
    # noqa E501
    "tuh_abnormal_eeg/v2.0.0/edf/train/normal/01_tcp_ar/097/00009777/s001_2012_09_17/00009777_s001_t000.edf": b"0       00009777 M 01-JAN-1986 00009777 Age:26                                          ",
    # noqa E501
    "tuh_abnormal_eeg/v2.0.0/edf/train/abnormal/01_tcp_ar/083/00008393/s002_2012_02_21/00008393_s002_t000.edf": b"0       00008393 M 01-JAN-1960 00008393 Age:52                                          ",
    # noqa E501
    "tuh_abnormal_eeg/v2.0.0/edf/train/abnormal/01_tcp_ar/012/00001200/s003_2010_12_06/00001200_s003_t000.edf": b"0       00001200 M 01-JAN-1963 00001200 Age:47                                          ",
    # noqa E501
    "tuh_abnormal_eeg/v2.0.0/edf/eval/abnormal/01_tcp_ar/059/00005932/s004_2013_03_14/00005932_s004_t000.edf": b"0       00005932 M 01-JAN-1963 00005932 Age:50                                          ",
    # noqa E501
>>>>>>> ab87bbba
}


class _TUHMock(TUH):
    """Mocked class for testing and examples."""

    @mock.patch("glob.glob", return_value=_TUH_EEG_PATHS.keys())
    @mock.patch("mne.io.read_raw_edf", new=_fake_raw)
    @mock.patch("braindecode.datasets.tuh._read_edf_header", new=_get_header)
    def __init__(
        self,
        mock_glob,
        path: str,
        recording_ids: list[int] | None = None,
        target_name: str | None = None,
        preload: bool = False,
        add_physician_reports: bool = False,
        n_jobs: int = 1,
    ):
        with warnings.catch_warnings():
            warnings.filterwarnings("ignore", message="Cannot save date file")
            super().__init__(
                path=path,
                recording_ids=recording_ids,
                target_name=target_name,
                preload=preload,
                add_physician_reports=add_physician_reports,
                n_jobs=n_jobs,
            )


class _TUHAbnormalMock(TUHAbnormal):
    """Mocked class for testing and examples."""

    @mock.patch("glob.glob", return_value=_TUH_EEG_ABNORMAL_PATHS.keys())
    @mock.patch("mne.io.read_raw_edf", new=_fake_raw)
    @mock.patch("braindecode.datasets.tuh._read_edf_header", new=_get_header)
    @mock.patch(
        "braindecode.datasets.tuh._read_physician_report", return_value="simple_test"
    )
    def __init__(
        self,
        mock_glob,
        mock_report,
        path: str,
        recording_ids: list[int] | None = None,
        target_name: str | None = "pathological",
        preload: bool = False,
        add_physician_reports: bool = False,
        n_jobs: int = 1,
    ):
        with warnings.catch_warnings():
            warnings.filterwarnings("ignore", message="Cannot save date file")
            super().__init__(
                path=path,
                recording_ids=recording_ids,
                target_name=target_name,
                preload=preload,
                add_physician_reports=add_physician_reports,
                n_jobs=n_jobs,
            )<|MERGE_RESOLUTION|>--- conflicted
+++ resolved
@@ -415,14 +415,6 @@
 }
 _TUH_EEG_ABNORMAL_PATHS = {
     # these are actual file paths and edf headers from TUH Abnormal EEG Corpus (v2.0.0)
-<<<<<<< HEAD
-    'tuh_abnormal_eeg/v2.0.0/edf/train/normal/01_tcp_ar/078/00007871/s001_2011_07_05/00007871_s001_t001.edf': b'0       00007871 F 01-JAN-1988 00007871 Age:23                                          ',  # noqa E501
-    'tuh_abnormal_eeg/v2.0.0/edf/train/normal/01_tcp_ar/097/00009777/s001_2012_09_17/00009777_s001_t000.edf': b'0       00009777 M 01-JAN-1986 00009777 Age:26                                          ',  # noqa E501
-    'tuh_abnormal_eeg/v2.0.0/edf/train/abnormal/01_tcp_ar/083/00008393/s002_2012_02_21/00008393_s002_t000.edf': b'0       00008393 M 01-JAN-1960 00008393 Age:52                                          ',  # noqa E501
-    'tuh_abnormal_eeg/v2.0.0/edf/train/abnormal/01_tcp_ar/012/00001200/s003_2010_12_06/00001200_s003_t000.edf': b'0       00001200 M 01-JAN-1963 00001200 Age:47                                          ',  # noqa E501
-    'tuh_abnormal_eeg/v2.0.0/edf/eval/abnormal/01_tcp_ar/059/00005932/s004_2013_03_14/00005932_s004_t000.edf': b'0       00005932 M 01-JAN-1963 00005932 Age:50                                          ',  # noqa E501
-    'tuh_abnormal_eeg/v2.0.0/edf/eval/normal/01_tcp_ar/060/00006000/s005_2013_03_15/00006000_s005_t001.edf': b'0       00006000 F 01-JAN-1970 00006000 Age:43                                          ',  # noqa E501 need this for complete coverage of train/eval and normal/abnormal
-=======
     "tuh_abnormal_eeg/v2.0.0/edf/train/normal/01_tcp_ar/078/00007871/s001_2011_07_05/00007871_s001_t001.edf": b"0       00007871 F 01-JAN-1988 00007871 Age:23                                          ",
     # noqa E501
     "tuh_abnormal_eeg/v2.0.0/edf/train/normal/01_tcp_ar/097/00009777/s001_2012_09_17/00009777_s001_t000.edf": b"0       00009777 M 01-JAN-1986 00009777 Age:26                                          ",
@@ -433,7 +425,6 @@
     # noqa E501
     "tuh_abnormal_eeg/v2.0.0/edf/eval/abnormal/01_tcp_ar/059/00005932/s004_2013_03_14/00005932_s004_t000.edf": b"0       00005932 M 01-JAN-1963 00005932 Age:50                                          ",
     # noqa E501
->>>>>>> ab87bbba
 }
 
 
