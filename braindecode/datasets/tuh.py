--- conflicted
+++ resolved
@@ -54,25 +54,15 @@
     """
 
     def __init__(
-<<<<<<< HEAD
-            self,
-            path,
-            recording_ids=None,
-            target_name=None,
-            preload=False,
-            add_physician_reports=False,
-            rename_channels: bool = True,
-            set_montage: bool = True,
-            n_jobs=1,
-=======
         self,
         path: str,
         recording_ids: list[int] | None = None,
         target_name: str | None = None,
         preload: bool = False,
         add_physician_reports: bool = False,
+        rename_channels: bool = True,
+        set_montage: bool = True,
         n_jobs: int = 1,
->>>>>>> ab87bbba
     ):
         if set_montage:
             assert rename_channels, "If set_montage is True, rename_channels must be True."
@@ -373,15 +363,6 @@
     """
 
     def __init__(
-<<<<<<< HEAD
-            self,
-            path,
-            recording_ids=None,
-            target_name="pathological",
-            preload=False,
-            add_physician_reports=False,
-            n_jobs=1,
-=======
         self,
         path: str,
         recording_ids: list[int] | None = None,
@@ -389,7 +370,6 @@
         preload: bool = False,
         add_physician_reports: bool = False,
         n_jobs: int = 1,
->>>>>>> ab87bbba
     ):
         with warnings.catch_warnings():
             warnings.filterwarnings(
@@ -503,16 +483,6 @@
     @mock.patch("mne.io.read_raw_edf", new=_fake_raw)
     @mock.patch("braindecode.datasets.tuh._read_edf_header", new=_get_header)
     def __init__(
-<<<<<<< HEAD
-            self,
-            mock_glob,
-            path,
-            recording_ids=None,
-            target_name=None,
-            preload=False,
-            add_physician_reports=False,
-            n_jobs=1,
-=======
         self,
         mock_glob,
         path: str,
@@ -521,7 +491,6 @@
         preload: bool = False,
         add_physician_reports: bool = False,
         n_jobs: int = 1,
->>>>>>> ab87bbba
     ):
         with warnings.catch_warnings():
             warnings.filterwarnings("ignore", message="Cannot save date file")
@@ -545,17 +514,6 @@
         "braindecode.datasets.tuh._read_physician_report", return_value="simple_test"
     )
     def __init__(
-<<<<<<< HEAD
-            self,
-            mock_glob,
-            mock_report,
-            path,
-            recording_ids=None,
-            target_name="pathological",
-            preload=False,
-            add_physician_reports=False,
-            n_jobs=1,
-=======
         self,
         mock_glob,
         mock_report,
@@ -565,7 +523,6 @@
         preload: bool = False,
         add_physician_reports: bool = False,
         n_jobs: int = 1,
->>>>>>> ab87bbba
     ):
         with warnings.catch_warnings():
             warnings.filterwarnings("ignore", message="Cannot save date file")
