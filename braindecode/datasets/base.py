--- conflicted
+++ resolved
@@ -9,12 +9,9 @@
 #          Robin Schirrmeister <robintibor@gmail.com>
 #
 # License: BSD (3-clause)
-<<<<<<< HEAD
-=======
 
 import warnings
 
->>>>>>> 113cc908
 import numpy as np
 import pandas as pd
 import bisect
@@ -55,10 +52,6 @@
     def __init__(self, raw, description=None, target_name=None):
         self.raw = raw
         self.description = _create_description(description)
-<<<<<<< HEAD
-=======
-
->>>>>>> 113cc908
         # save target name for load/save later
         self.target_name = target_name
         if target_name is None:
@@ -77,12 +70,7 @@
 
 def _create_description(description):
     if description is not None:
-<<<<<<< HEAD
         if (not isinstance(description, pd.Series) and not isinstance(description, dict)):
-=======
-        if (not isinstance(description, pd.Series)
-                and not isinstance(description, dict)):
->>>>>>> 113cc908
             raise ValueError(f"'{description}' has to be either a "
                              f"pandas.Series or a dict")
         if isinstance(description, dict):
@@ -107,13 +95,8 @@
         self.description = _create_description(description)
         self.y = np.array(self.windows.metadata.loc[:, 'target'])
         self.crop_inds = np.array(self.windows.metadata.loc[:,
-<<<<<<< HEAD
                                                             ['i_window_in_trial', 'i_start_in_trial',
                                                              'i_stop_in_trial']])
-=======
-                                  ['i_window_in_trial', 'i_start_in_trial',
-                                   'i_stop_in_trial']])
->>>>>>> 113cc908
 
     def __getitem__(self, index):
         X = self.windows.get_data(item=index)[0].astype('float32')
