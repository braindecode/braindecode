"""
Dataset classes.
"""

# Authors: Hubert Banville <hubert.jbanville@gmail.com>
#          Lukas Gemein <l.gemein@gmail.com>
#          Simon Brandt <simonbrandt@protonmail.com>
#          David Sabbagh <dav.sabbagh@gmail.com>
#          Robin Schirrmeister <robintibor@gmail.com>
#          Joseph Paillard <joseph.paillard@gmail.com>
#
# License: BSD (3-clause)

import json
import os
import shutil
import warnings
from copy import copy
from glob import glob
from time import perf_counter
from typing import Iterable

import numpy as np
import pandas as pd
import torch
import zarr
from sklearn.model_selection import train_test_split
from torch.utils.data import ConcatDataset
from torch.utils.data import Dataset
from tqdm import tqdm


def _create_description(description):
    if description is not None:
        if (not isinstance(description, pd.Series) and
                not isinstance(description, dict)):
            raise ValueError(f"'{description}' has to be either a "
                             f"pandas.Series or a dict.")
        if isinstance(description, dict):
            description = pd.Series(description)
    return description


class BaseDataset(Dataset):
    """Returns samples from an mne.io.Raw object along with a target.

    Dataset which serves samples from an mne.io.Raw object along with a target.
    The target is unique for the dataset, and is obtained through the
    `description` attribute.

    Parameters
    ----------
    raw : mne.io.Raw
        Continuous data.
    description : dict | pandas.Series | None
        Holds additional description about the continuous signal / subject.
    target_name : str | tuple | None
        Name(s) of the index in `description` that should be used to provide the
        target (e.g., to be used in a prediction task later on).
    transform : callable | None
        On-the-fly transform applied to the example before it is returned.
    """

    def __init__(self, raw, description=None, target_name=None,
                 transform=None):
        self.raw = raw
        self._description = _create_description(description)
        self.transform = transform

        # save target name for load/save later
        self.target_name = self._target_name(target_name)

    def __getitem__(self, index):
        X = self.raw[:, index][0]
        y = None
        if self.target_name is not None:
            y = self.description[self.target_name]
        if isinstance(y, pd.Series):
            y = y.to_list()
        if self.transform is not None:
            X = self.transform(X)
        return X, y

    def __len__(self):
        return len(self.raw)

    @property
    def transform(self):
        return self._transform

    @transform.setter
    def transform(self, value):
        if value is not None and not callable(value):
            raise ValueError('Transform needs to be a callable.')
        self._transform = value

    @property
    def description(self):
        return self._description

    def set_description(self, description, overwrite=False):
        """Update (add or overwrite) the dataset description.

        Parameters
        ----------
        description: dict | pd.Series
            Description in the form key: value.
        overwrite: bool
            Has to be True if a key in description already exists in the
            dataset description.
        """
        description = _create_description(description)
        for key, value in description.items():
            # if the key is already in the existing description, drop it
            if self._description is not None and key in self._description:
                assert overwrite, (f"'{key}' already in description. Please "
                                   f"rename or set overwrite to True.")
                self._description.pop(key)
        if self._description is None:
            self._description = description
        else:
            self._description = pd.concat([self.description, description])

    def _target_name(self, target_name):
        if target_name is not None and not isinstance(target_name,
                                                      (str, tuple, list)):
            raise ValueError('target_name has to be None, str, tuple or list')
        if target_name is None:
            return target_name
        else:
            # convert tuple of names or single name to list
            if isinstance(target_name, tuple):
                target_name = [name for name in target_name]
            elif not isinstance(target_name, list):
                assert isinstance(target_name, str)
                target_name = [target_name]
            assert isinstance(target_name, list)
            # check if target name(s) can be read from description
            for name in target_name:
                if self.description is None or name not in self.description:
                    warnings.warn(f"'{name}' not in description. '__getitem__'"
                                  f"will fail unless an appropriate target is"
                                  f" added to description.", UserWarning)
        # return a list of str if there are multiple targets and a str otherwise
        return target_name if len(target_name) > 1 else target_name[0]


class WindowsDataset(BaseDataset):
    """Returns windows from an mne.Epochs object along with a target.

    Dataset which serves windows from an mne.Epochs object along with their
    target and additional information. The `metadata` attribute of the Epochs
    object must contain a column called `target`, which will be used to return
    the target that corresponds to a window. Additional columns
    `i_window_in_trial`, `i_start_in_trial`, `i_stop_in_trial` are also
    required to serve information about the windowing (e.g., useful for cropped
    training).
    See `braindecode.datautil.windowers` to directly create a `WindowsDataset`
    from a `BaseDataset` object.

    Parameters
    ----------
    windows : mne.Epochs
        Windows obtained through the application of a windower to a BaseDataset
        (see `braindecode.datautil.windowers`).
    description : dict | pandas.Series | None
        Holds additional info about the windows.
    transform : callable | None
        On-the-fly transform applied to a window before it is returned.
    targets_from : str
        Defines whether targets will be extracted from mne.Epochs metadata or
        mne.Epochs `misc`
        channels (time series targets). It can be `metadata` (default) or
        `channels`.
    """

    def __init__(self, windows, description=None, transform=None,
                 targets_from='metadata',
                 last_target_only=True):
        self.windows = windows
        self._description = _create_description(description)
        self.transform = transform
        self.last_target_only = last_target_only
        if targets_from not in ('metadata', 'channels'):
            raise ValueError('Wrong value for parameter `targets_from`.')
        self.targets_from = targets_from

        self.crop_inds = self.windows.metadata.loc[
                         :, ['i_window_in_trial', 'i_start_in_trial',
                             'i_stop_in_trial']].to_numpy()
        if self.targets_from == 'metadata':
            self.y = self.windows.metadata.loc[:, 'target'].to_list()

    def __getitem__(self, index):
        """Get a window and its target.

        Parameters
        ----------
        index : int
            Index to the window (and target) to return.

        Returns
        -------
        np.ndarray
            Window of shape (n_channels, n_times).
        int
            Target for the windows.
        np.ndarray
            Crop indices.
        """
        X = self.windows.get_data(item=index)[0].astype('float32')
        if self.transform is not None:
            X = self.transform(X)
        if self.targets_from == 'metadata':
            y = self.y[index]
        else:
            misc_mask = np.array(self.windows.get_channel_types()) == 'misc'
            if self.last_target_only:
                y = X[misc_mask, -1]
            else:
                y = X[misc_mask, :]
            # remove the target channels from raw
            X = X[~misc_mask, :]
        # necessary to cast as list to get list of three tensors from batch,
        # otherwise get single 2d-tensor...
        crop_inds = self.crop_inds[index].tolist()
        return X, y, crop_inds

    def __len__(self):
        return len(self.windows.events)

    @property
    def transform(self):
        return self._transform

    @transform.setter
    def transform(self, value):
        if value is not None and not callable(value):
            raise ValueError('Transform needs to be a callable.')
        self._transform = value

    @property
    def description(self):
        return self._description

    def set_description(self, description, overwrite=False):
        """Update (add or overwrite) the dataset description.

        Parameters
        ----------
        description: dict | pd.Series
            Description in the form key: value.
        overwrite: bool
            Has to be True if a key in description already exists in the
            dataset description.
        """
        description = _create_description(description)
        for key, value in description.items():
            # if they key is already in the existing description, drop it
            if key in self._description:
                assert overwrite, (f"'{key}' already in description. Please "
                                   f"rename or set overwrite to True.")
                self._description.pop(key)
        self._description = pd.concat([self.description, description])


class BaseConcatDataset(ConcatDataset):
    """A base class for concatenated datasets. Holds either mne.Raw or
    mne.Epoch in self.datasets and has a pandas DataFrame with additional
    description.

    Parameters
    ----------
    list_of_ds : list
        list of BaseDataset, BaseConcatDataset or WindowsDataset
    target_transform : callable | None
        Optional function to call on targets before returning them.
    """

    def __init__(self, list_of_ds, target_transform=None):
        # if we get a list of BaseConcatDataset, get all the individual datasets
        if list_of_ds and isinstance(list_of_ds[0], BaseConcatDataset):
            list_of_ds = [d for ds in list_of_ds for d in ds.datasets]
        super().__init__(list_of_ds)

        self.target_transform = target_transform

    def _get_sequence(self, indices):
        X, y = list(), list()
        for ind in indices:
            out_i = super().__getitem__(ind)
            X.append(out_i[0])
            y.append(out_i[1])

        X = np.stack(X, axis=0)
        y = np.array(y)

        return X, y

    def __getitem__(self, idx):
        """
        Parameters
        ----------
        idx : int | list
            Index of window and target to return. If provided as a list of
            ints, multiple windows and targets will be extracted and
            concatenated. The target output can be modified on the
            fly by the ``traget_transform`` parameter.
        """
        if isinstance(idx, Iterable):  # Sample multiple windows
            item = self._get_sequence(idx)
        else:
            item = super().__getitem__(idx)
        if self.target_transform is not None:
            item = item[:1] + (self.target_transform(item[1]),) + item[2:]
        return item

    def split(self, by=None, property=None, split_ids=None):
        """Split the dataset based on information listed in its description
        DataFrame or based on indices.

        Parameters
        ----------
        by : str | list | dict
            If ``by`` is a string, splitting is performed based on the
            description DataFrame column with this name.
            If ``by`` is a (list of) list of integers, the position in the first
            list corresponds to the split id and the integers to the
            datapoints of that split.
            If a dict then each key will be used in the returned
            splits dict and each value should be a list of int.
        property : str
            Some property which is listed in info DataFrame.
        split_ids : list | dict
            List of indices to be combined in a subset.
            It can be a list of int or a list of list of int.

        Returns
        -------
        splits : dict
            A dictionary with the name of the split (a string) as key and the
            dataset as value.
        """
        args_not_none = [
            by is not None, property is not None, split_ids is not None]
        if sum(args_not_none) != 1:
            raise ValueError("Splitting requires exactly one argument.")

        if property is not None or split_ids is not None:
            warnings.warn("Keyword arguments `property` and `split_ids` "
                          "are deprecated and will be removed in the future. "
                          "Use `by` instead.", DeprecationWarning)
            by = property if property is not None else split_ids
        if isinstance(by, str):
            split_ids = {
                k: list(v)
                for k, v in self.description.groupby(by).groups.items()
            }
        elif isinstance(by, dict):
            split_ids = by
        else:
            # assume list(int)
            if not isinstance(by[0], list):
                by = [by]
            # assume list(list(int))
            split_ids = {split_i: split for split_i, split in enumerate(by)}

        return {str(split_name): BaseConcatDataset(
            [self.datasets[ds_ind] for ds_ind in ds_inds],
            target_transform=self.target_transform)
            for split_name, ds_inds in split_ids.items()}

    def get_metadata(self):
        """Concatenate the metadata and description of the wrapped Epochs.

        Returns
        -------
        metadata : pd.DataFrame
            DataFrame containing as many rows as there are windows in the
            BaseConcatDataset, with the metadata and description information
            for each window.
        """
        if not all([isinstance(ds, WindowsDataset) for ds in self.datasets]):
            raise TypeError('Metadata dataframe can only be computed when all '
                            'datasets are WindowsDataset.')

        all_dfs = list()
        for ds in self.datasets:
            df = ds.windows.metadata
            for k, v in ds.description.items():
                df[k] = v
            all_dfs.append(df)

        return pd.concat(all_dfs)

    @property
    def transform(self):
        return [ds.transform for ds in self.datasets]

    @transform.setter
    def transform(self, fn):
        for i in range(len(self.datasets)):
            self.datasets[i].transform = fn

    @property
    def target_transform(self):
        return self._target_transform

    @target_transform.setter
    def target_transform(self, fn):
        if not (callable(fn) or fn is None):
            raise TypeError('target_transform must be a callable.')
        self._target_transform = fn

    def _outdated_save(self, path, overwrite=False):
        """This is a copy of the old saving function, that had inconsistent
        functionality for BaseDataset and WindowsDataset. It only exists to
        assure backwards compatibility by still being able to run the old tests.

        Save dataset to files.

        Parameters
        ----------
        path : str
            Directory to which .fif / -epo.fif and .json files are stored.
        overwrite : bool
            Whether to delete old files (.json, .fif, -epo.fif) in specified
            directory prior to saving.
        """
        warnings.warn('This function only exists for backwards compatibility '
                      'purposes. DO NOT USE!', UserWarning)
        if len(self.datasets) == 0:
            raise ValueError("Expect at least one dataset")
        if not (hasattr(self.datasets[0], 'raw') or hasattr(
                self.datasets[0], 'windows')):
            raise ValueError("dataset should have either raw or windows "
                             "attribute")
        file_name_templates = ["{}-raw.fif", "{}-epo.fif"]
        description_file_name = os.path.join(path, 'description.json')
        target_file_name = os.path.join(path, 'target_name.json')
        if not overwrite:
            from braindecode.datautil.serialization import \
                _check_save_dir_empty  # Import here to avoid circular import
            _check_save_dir_empty(path)
        else:
            for file_name_template in file_name_templates:
                file_names = glob(os.path.join(
                    path, f"*{file_name_template.lstrip('{}')}"))
                _ = [os.remove(f) for f in file_names]
            if os.path.isfile(target_file_name):
                os.remove(target_file_name)
            if os.path.isfile(description_file_name):
                os.remove(description_file_name)
            for kwarg_name in ['raw_preproc_kwargs', 'window_kwargs',
                               'window_preproc_kwargs']:
                kwarg_path = os.path.join(path, '.'.join([kwarg_name, 'json']))
                if os.path.exists(kwarg_path):
                    os.remove(kwarg_path)

        is_raw = hasattr(self.datasets[0], 'raw')
        if is_raw:
            file_name_template = file_name_templates[0]
            # for checks that all have same target name and for
            # saving later
            target_name = self.datasets[0].target_name
        else:
            file_name_template = file_name_templates[1]

        for i_ds, ds in enumerate(self.datasets):
            full_file_path = os.path.join(path, file_name_template.format(i_ds))
            if is_raw:
                ds.raw.save(full_file_path, overwrite=overwrite)
                assert ds.target_name == target_name, (
                    "All datasets should have same target name")
            else:
                ds.windows.save(full_file_path, overwrite=overwrite)

        if is_raw:
            json.dump({'target_name': target_name}, open(target_file_name, 'w'))
        self.description.to_json(description_file_name)
        for kwarg_name in ['raw_preproc_kwargs', 'window_kwargs',
                           'window_preproc_kwargs']:
            if hasattr(self, kwarg_name):
                kwargs_path = os.path.join(path, '.'.join([kwarg_name, 'json']))
                kwargs = getattr(self, kwarg_name)
                if kwargs is not None:
                    json.dump(kwargs, open(kwargs_path, 'w'))

    @property
    def description(self):
        df = pd.DataFrame([ds.description for ds in self.datasets])
        df.reset_index(inplace=True, drop=True)
        return df

    def set_description(self, description, overwrite=False):
        """Update (add or overwrite) the dataset description.

        Parameters
        ----------
        description: dict | pd.DataFrame
            Description in the form key: value where the length of the value
            has to match the number of datasets.
        overwrite: bool
            Has to be True if a key in description already exists in the
            dataset description.
        """
        description = pd.DataFrame(description)
        for key, value in description.items():
            for ds, value_ in zip(self.datasets, value):
                ds.set_description({key: value_}, overwrite=overwrite)

    def save(self, path, overwrite=False, offset=0):
        """Save datasets to files by creating one subdirectory for each dataset:
        path/
            0/
                0-raw.fif | 0-epo.fif
                description.json
                raw_preproc_kwargs.json (if raws were preprocessed)
                window_kwargs.json (if this is a windowed dataset)
                window_preproc_kwargs.json  (if windows were preprocessed)
                target_name.json (if target_name is not None and dataset is raw)
            1/
                1-raw.fif | 1-epo.fif
                description.json
                raw_preproc_kwargs.json (if raws were preprocessed)
                window_kwargs.json (if this is a windowed dataset)
                window_preproc_kwargs.json  (if windows were preprocessed)
                target_name.json (if target_name is not None and dataset is raw)

        Parameters
        ----------
        path : str
            Directory in which subdirectories are created to store
             -raw.fif | -epo.fif and .json files to.
        overwrite : bool
            Whether to delete old subdirectories that will be saved to in this
            call.
        offset : int
            If provided, the integer is added to the id of the dataset in the
            concat. This is useful in the setting of very large datasets, where
            one dataset has to be processed and saved at a time to account for
            its original position.
        """
        if len(self.datasets) == 0:
            raise ValueError("Expect at least one dataset")
        if not (hasattr(self.datasets[0], 'raw') or hasattr(
                self.datasets[0], 'windows')):
            raise ValueError("dataset should have either raw or windows "
                             "attribute")
        path_contents = os.listdir(path)
        n_sub_dirs = len([os.path.isdir(e) for e in path_contents])
        for i_ds, ds in enumerate(self.datasets):
            # remove subdirectory from list of untouched files / subdirectories
            if str(i_ds + offset) in path_contents:
                path_contents.remove(str(i_ds + offset))
            # save_dir/i_ds/
            sub_dir = os.path.join(path, str(i_ds + offset))
            if os.path.exists(sub_dir):
                if overwrite:
                    shutil.rmtree(sub_dir)
                else:
                    raise FileExistsError(
                        f'Subdirectory {sub_dir} already exists. Please select'
                        f' a different directory, set overwrite=True, or '
                        f'resolve manually.')
            # save_dir/{i_ds+offset}/
            os.makedirs(sub_dir)
            # save_dir/{i_ds+offset}/{i_ds+offset}-{raw_or_epo}.fif
            self._save_signals(sub_dir, ds, i_ds, offset)
            # save_dir/{i_ds+offset}/description.json
            self._save_description(sub_dir, ds.description)
            # save_dir/{i_ds+offset}/raw_preproc_kwargs.json
            # save_dir/{i_ds+offset}/window_kwargs.json
            # save_dir/{i_ds+offset}/window_preproc_kwargs.json
            self._save_kwargs(sub_dir, ds)
            # save_dir/{i_ds+offset}/target_name.json
            self._save_target_name(sub_dir, ds)
        if overwrite:
            # the following will be True for all datasets preprocessed and
            # stored in parallel with braindecode.preprocessing.preprocess
            if i_ds + 1 + offset < n_sub_dirs:
                warnings.warn(
                    f"The number of saved datasets ({i_ds + 1 + offset}) "
                    f"does not match the number of existing "
                    f"subdirectories ({n_sub_dirs}). You may now "
                    f"encounter a mix of differently preprocessed "
                    f"datasets!", UserWarning)
        # if path contains files or directories that were not touched, raise
        # warning
        if path_contents:
            warnings.warn(f'Chosen directory {path} contains other '
                          f'subdirectories or files {path_contents}.')

    @staticmethod
    def _save_signals(sub_dir, ds, i_ds, offset):
        raw_or_epo = 'raw' if hasattr(ds, 'raw') else 'epo'
        fif_file_name = f'{i_ds + offset}-{raw_or_epo}.fif'
        fif_file_path = os.path.join(sub_dir, fif_file_name)
        raw_or_epo = 'raw' if raw_or_epo == 'raw' else 'windows'

        # The following appears to be necessary to avoid a CI failure when
        # preprocessing WindowsDatasets with serialization enabled. The failure
        # comes from `mne.epochs._check_consistency` which ensures the Epochs's
        # object `times` attribute is not writeable.
        getattr(ds, raw_or_epo).times.flags['WRITEABLE'] = False

        getattr(ds, raw_or_epo).save(fif_file_path)

    @staticmethod
    def _save_description(sub_dir, description):
        description_file_path = os.path.join(sub_dir, 'description.json')
        description.to_json(description_file_path)

    @staticmethod
    def _save_kwargs(sub_dir, ds):
        for kwargs_name in ['raw_preproc_kwargs', 'window_kwargs',
                            'window_preproc_kwargs']:
            if hasattr(ds, kwargs_name):
                kwargs_file_name = '.'.join([kwargs_name, 'json'])
                kwargs_file_path = os.path.join(sub_dir, kwargs_file_name)
                kwargs = getattr(ds, kwargs_name)
                if kwargs is not None:
                    with open(kwargs_file_path, 'w') as f:
                        json.dump(kwargs, f)

    @staticmethod
    def _save_target_name(sub_dir, ds):
        if hasattr(ds, 'target_name'):
            target_file_path = os.path.join(sub_dir, 'target_name.json')
            with open(target_file_path, 'w') as f:
                json.dump({'target_name': ds.target_name}, f)


class ZarrDataset(BaseDataset):
    def __init__(
            self,
            cache_path,
            raw_recordings,
            max_recording_length_sample: int,
            windows=None,
            targets=None,
            mode="w",
    ):
        """
        Initialize a ZarrDataset object.

        Parameters
        ----------
        cache_path : str
            The path to the Zarr cache file.
        raw_recordings : list
            A list of raw recordings.
        max_recording_length_sample : int
            The maximum recording length in samples. Used to crop longer
            recordings
        windows : list, optional
            A list of window information.
        targets : list, optional
            A list of target values. Used if for window creation.
        mode : str, optional
            The mode of operation ("w" for write "r" for read, default is "w").
        """
        self.cache_path = cache_path
        self.raw_recordings = raw_recordings
        self.mode = mode
        self.max_recording_length_sample = max_recording_length_sample
        self.windows = windows
        self.targets = targets

        data_shape = self.raw_recordings[0]._data.shape

        # Load to cache
        if self.mode == "w":
            self.data_zarr = self.save_to_cache(
                cache_path=self.cache_path,
                raw_recordings=self.raw_recordings,
                max_recording_length_sample=self.max_recording_length_sample,
                arr_shape=(len(self.raw_recordings),
                           data_shape[0],
                           max_recording_length_sample),
                chunks=(1, None, None),
                dtype="float32",
            )
        else:
            print("Data loaded from cache")
            self.data_zarr = self.load_from_cache(
                cache_path=self.cache_path,
                arr_shape=(len(self.raw_recordings),
                           data_shape[0],
                           max_recording_length_sample)
            )

        self.windows_map = None
        if self.windows is not None:
            self.get_window_map(windows=windows)

    def __len__(self):
        if self.windows_map is None:
            raise AttributeError("Window map not created")

        return len(self.windows_map)

    def __getitem__(self, idx):
        window_info = self.windows_map[idx]
        subject_id = window_info["subject_id"]
        window_start_idx = window_info["window_start_idx"]
        window_stop_idx = window_info["window_stop_idx"]
        target = window_info["target"]

        return (
            torch.Tensor(
                self.data_zarr[subject_id, :, window_start_idx:window_stop_idx]
            ),
            target,
        )

    @staticmethod
    def save_to_cache(cache_path, raw_recordings, arr_shape,
                      max_recording_length_sample, **kwargs):
        """
        Save raw recordings to a Zarr cache file.

        Parameters
        ----------
        cache_path : str
            The path to the Zarr cache file.
        raw_recordings : list
            A list of raw recordings to be cached.
        arr_shape : tuple
            The shape of the Zarr array.
        max_recording_length_sample : int
            The maximum recording length in samples. Used to crop recordings.
        kwargs : dict
            Additional keyword arguments for Zarr array creation.

        Returns
        -------
        data_zarr : zarr.Array
            The Zarr array containing the cached data.
        """
        data_zarr = zarr.open(
            cache_path,
            mode='w',
            shape=arr_shape,
            **kwargs
        )

        t_0 = perf_counter()
        for i, raw in enumerate(tqdm(raw_recordings, desc="Epochs to cache")):
            data_zarr[i, ...] = raw._data[
                                :, :max_recording_length_sample
                                ]
        print(f"\nCaching duration: {perf_counter() - t_0:.2f}s")
        print(f"Cache size: {os.path.getsize(cache_path) / 1e6:.3f} MB")
        return data_zarr

    @staticmethod
    def load_from_cache(cache_path,
                        arr_shape,
                        **kwargs):
        data_zarr = zarr.open(
            cache_path,
            mode='r',
            shape=arr_shape,
            **kwargs
        )
        return data_zarr

    @staticmethod
    def make_windows_map(
            targets,
            start_offset,
            stop_offset,
            window_size_samples,
            max_recording_length_sample,
            window_stride=None,
    ) -> dict:
        """
<<<<<<< HEAD
        Parameters
        ----------
        targets : list
            A list of target values.
        start_offset : int
            The start offset for window creation.
        stop_offset : int
            The stop offset for window creation.
        window_size_samples : int
            The size of each window in samples.
        max_recording_length_sample : int
            The maximum recording length in samples.
        window_stride : int, default None
            The stride between windows (default is None, which implies no
            stride).

        Returns
        -------
=======
        Args:
            targets:
            start_offset:
            stop_offset:
            window_size_samples:
            max_recording_length_sample:
            window_stride:

        Returns:
>>>>>>> fa9eed76
            Dictionary with keys being the windows ids and values the
            information
            describing, subject_idx, start_idx, stop_idx, target.

<<<<<<< HEAD
        Notes
        -----
=======
        Notes:
>>>>>>> fa9eed76
            Other information could be added to the output dict.

        """
        if window_stride is None:
            window_stride = window_size_samples
        info_list = list()
        for sub_i in range(len(targets)):
            # Single window case, also useful in order to return the entire
            # epoch
            if (
                    window_size_samples
                    > max_recording_length_sample - window_size_samples
            ):
                start_ids = [start_offset]
            else:
                start_ids = np.arange(
                    start=start_offset,
<<<<<<< HEAD
                    stop=max_recording_length_sample - (stop_offset +
                                                        window_size_samples -
                                                        1),
                    step=window_stride,
                )
            for window_i, s_i in enumerate(start_ids):
                info_list.append({
                    "subject_id": sub_i,
                    # index for the zarr arr, != sub name
                    "window_idx": window_i,
                    "window_start_idx": s_i,
                    "window_stop_idx": s_i + window_size_samples,
                    "target": targets[sub_i],
                })
=======
                    stop=max_recording_length_sample
                         - stop_offset
                         - window_size_samples
                         + 1,
                    step=window_stride,
                )
            for window_i, s_i in enumerate(start_ids):
                info_list.append(
                    {
                        "subject_id": sub_i,
                        # index for the zarr arr, != sub name
                        "window_idx": window_i,
                        "window_start_idx": s_i,
                        "window_stop_idx": s_i + window_size_samples,
                        "target": targets[sub_i],
                    }
                )
>>>>>>> fa9eed76
        return {i: info for i, info in enumerate(info_list)}

    def get_window_map(
            self,
            windows=None,
            targets=None,
            start_offset=None,
            stop_offset=None,
            window_size_samples=None,
            max_recording_length_sample=None,
            window_stride=None,
    ):
        """
        Create a mapping of windows with their associated information.

        Parameters
        ----------
        targets : list
            A list of target values.
        start_offset : int
            The start offset for window creation.
        stop_offset : int
            The stop offset for window creation.
        window_size_samples : int
            The size of each window in samples.
        max_recording_length_sample : int
            The maximum recording length in samples.
<<<<<<< HEAD
        window_stride : int, default None
=======
        window_stride : int, optional
>>>>>>> fa9eed76
            The stride between windows (default is None, which implies no
            stride).

        Returns
        -------
        windows_map : dict
            A dictionary with keys representing window IDs and values containing
            information about the window, including subject ID, window index,
            window start index, window stop index, and target value.

        Notes
        -----
        Other information could be added to the output dictionary.
        """
        if windows is not None:
            info_list = list()
            for el in windows:
                if isinstance(el, dict):
                    sub_i, start_i, stop_i, t = el.values()
                else:
                    sub_i, start_i, stop_i, t = el
                info_list.append(
                    {
                        "subject_id": sub_i,
                        # index for the zarr arr, != sub name
                        "window_start_idx": start_i,
                        "window_stop_idx": stop_i,
                        "target": t,
                    }
                )
            self.windows_map = np.array(info_list)
        else:
            if window_stride is None:
                window_stride = window_size_samples
            info_list = list()
            for sub_i in range(len(targets)):
                # Single window case, also useful in order to return the entire
                # epoch
                if (
                        window_size_samples
                        > max_recording_length_sample - window_size_samples
                ):
                    start_ids = [start_offset]
                else:
                    start_ids = np.arange(
                        start=start_offset,
<<<<<<< HEAD
                        stop=max_recording_length_sample - (
                                    stop_offset + window_size_samples - 1),
                        step=window_stride,
                    )
                for window_i, s_i in enumerate(start_ids):
                    info_list.append({
                        "subject_id": sub_i,
                        # index for the zarr arr, != sub name
                        "window_idx": window_i,
                        "window_start_idx": s_i,
                        "window_stop_idx": s_i + window_size_samples,
                        "target": targets[sub_i],
                    })
=======
                        stop=max_recording_length_sample
                             - stop_offset
                             - window_size_samples
                             + 1,
                        step=window_stride,
                    )
                for window_i, s_i in enumerate(start_ids):
                    info_list.append(
                        {
                            "subject_id": sub_i,
                            # index for the zarr arr, != sub name
                            "window_idx": window_i,
                            "window_start_idx": s_i,
                            "window_stop_idx": s_i + window_size_samples,
                            "target": targets[sub_i],
                        }
                    )
>>>>>>> fa9eed76
            self.windows_map = np.array(info_list)

    def split(
            self,
            train_indices=None,
            test_indices=None,
    ):
        if train_indices is None:
            train_indices, test_indices = train_test_split(
                np.arange((len(self)))
            )
        train_set = ZarrDataset(
            cache_path=self.cache_path,
            raw_recordings=self.raw_recordings,
            max_recording_length_sample=self.max_recording_length_sample,
            windows=copy(self.windows_map[train_indices]),
            targets=None,
            mode="r",
        )
        test_set = ZarrDataset(
            cache_path=self.cache_path,
            raw_recordings=self.raw_recordings,
            max_recording_length_sample=self.max_recording_length_sample,
            windows=copy(self.windows_map[test_indices]),
            targets=None,
            mode="r",
        )
        return train_set, test_set<|MERGE_RESOLUTION|>--- conflicted
+++ resolved
@@ -776,7 +776,6 @@
             window_stride=None,
     ) -> dict:
         """
-<<<<<<< HEAD
         Parameters
         ----------
         targets : list
@@ -795,27 +794,12 @@
 
         Returns
         -------
-=======
-        Args:
-            targets:
-            start_offset:
-            stop_offset:
-            window_size_samples:
-            max_recording_length_sample:
-            window_stride:
-
-        Returns:
->>>>>>> fa9eed76
             Dictionary with keys being the windows ids and values the
             information
             describing, subject_idx, start_idx, stop_idx, target.
 
-<<<<<<< HEAD
         Notes
         -----
-=======
-        Notes:
->>>>>>> fa9eed76
             Other information could be added to the output dict.
 
         """
@@ -833,7 +817,6 @@
             else:
                 start_ids = np.arange(
                     start=start_offset,
-<<<<<<< HEAD
                     stop=max_recording_length_sample - (stop_offset +
                                                         window_size_samples -
                                                         1),
@@ -848,25 +831,6 @@
                     "window_stop_idx": s_i + window_size_samples,
                     "target": targets[sub_i],
                 })
-=======
-                    stop=max_recording_length_sample
-                         - stop_offset
-                         - window_size_samples
-                         + 1,
-                    step=window_stride,
-                )
-            for window_i, s_i in enumerate(start_ids):
-                info_list.append(
-                    {
-                        "subject_id": sub_i,
-                        # index for the zarr arr, != sub name
-                        "window_idx": window_i,
-                        "window_start_idx": s_i,
-                        "window_stop_idx": s_i + window_size_samples,
-                        "target": targets[sub_i],
-                    }
-                )
->>>>>>> fa9eed76
         return {i: info for i, info in enumerate(info_list)}
 
     def get_window_map(
@@ -894,11 +858,7 @@
             The size of each window in samples.
         max_recording_length_sample : int
             The maximum recording length in samples.
-<<<<<<< HEAD
         window_stride : int, default None
-=======
-        window_stride : int, optional
->>>>>>> fa9eed76
             The stride between windows (default is None, which implies no
             stride).
 
@@ -945,7 +905,6 @@
                 else:
                     start_ids = np.arange(
                         start=start_offset,
-<<<<<<< HEAD
                         stop=max_recording_length_sample - (
                                     stop_offset + window_size_samples - 1),
                         step=window_stride,
@@ -959,25 +918,6 @@
                         "window_stop_idx": s_i + window_size_samples,
                         "target": targets[sub_i],
                     })
-=======
-                        stop=max_recording_length_sample
-                             - stop_offset
-                             - window_size_samples
-                             + 1,
-                        step=window_stride,
-                    )
-                for window_i, s_i in enumerate(start_ids):
-                    info_list.append(
-                        {
-                            "subject_id": sub_i,
-                            # index for the zarr arr, != sub name
-                            "window_idx": window_i,
-                            "window_start_idx": s_i,
-                            "window_stop_idx": s_i + window_size_samples,
-                            "target": targets[sub_i],
-                        }
-                    )
->>>>>>> fa9eed76
             self.windows_map = np.array(info_list)
 
     def split(
