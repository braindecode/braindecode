"""
Loader code for some datasets.
"""

from .base import WindowsDataset, BaseDataset, BaseConcatDataset
from .moabb import MOABBDataset, HGD, BNCI2014001
from .mne import create_from_mne_raw, create_from_mne_epochs
from .tuh import TUH, TUHAbnormal
from .sleep_physionet import SleepPhysionet
from .xy import create_from_X_y
from .bcicomp import BCICompetitionIVDataset4
from .nmt import NMT

__all__ = [
    "WindowsDataset",
    "BaseDataset",
    "BaseConcatDataset",
    "MOABBDataset",
    "HGD",
    "BNCI2014001",
    "create_from_mne_raw",
    "create_from_mne_epochs",
    "TUH",
    "TUHAbnormal",
<<<<<<< HEAD
=======
    "NMT",
>>>>>>> a8801c99
    "SleepPhysionet",
    "create_from_X_y",
    "BCICompetitionIVDataset4",
]<|MERGE_RESOLUTION|>--- conflicted
+++ resolved
@@ -22,10 +22,7 @@
     "create_from_mne_epochs",
     "TUH",
     "TUHAbnormal",
-<<<<<<< HEAD
-=======
     "NMT",
->>>>>>> a8801c99
     "SleepPhysionet",
     "create_from_X_y",
     "BCICompetitionIVDataset4",
