--- conflicted
+++ resolved
@@ -11,13 +11,6 @@
 from .bcicomp import BCICompetitionIVDataset4
 from .nmt import NMT
 
-<<<<<<< HEAD
-__all__ = ["WindowsDataset", "BaseDataset", "BaseConcatDataset",
-           "MOABBDataset", "HGD", "BNCI2014001",
-            "create_from_mne_raw", "create_from_mne_epochs",
-            "TUH", "TUHAbnormal", "NMT", "SleepPhysionet", "create_from_X_y",
-            "BCICompetitionIVDataset4"]
-=======
 __all__ = [
     "WindowsDataset",
     "BaseDataset",
@@ -33,5 +26,4 @@
     "SleepPhysionet",
     "create_from_X_y",
     "BCICompetitionIVDataset4",
-]
->>>>>>> a8801c99
+]