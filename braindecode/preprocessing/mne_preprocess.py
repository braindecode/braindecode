--- conflicted
+++ resolved
@@ -48,16 +48,14 @@
     ]
 
     def init_method(self, *args, **kwargs):
-<<<<<<< HEAD
         used = []
         mandatory = list(all_mandatory)
         init_kwargs = {}
-=======
+
         # For standalone functions with copy parameter, set copy=False by default
         if force_copy_false and "copy" in param_names and "copy" not in kwargs:
             kwargs["copy"] = False
 
->>>>>>> 7eea74d4
         for name, value in zip(param_names, args):
             init_kwargs[name] = value
             used.append(name)
@@ -130,13 +128,6 @@
     )
 
     base_classes = (Preprocessor,)
-<<<<<<< HEAD
-    class_attrs = {
-        "__init__": _generate_init_method(function),
-        "__doc__": _update_moabb_docstring(function, doc),
-        "__repr__": _generate_repr_method(class_name),
-    }
-=======
 
     # Automatically determine if function is standalone
     is_standalone = _is_standalone_function(function)
@@ -145,27 +136,20 @@
     sig = inspect.signature(function)
     has_copy_param = "copy" in sig.parameters
     force_copy_false = is_standalone and has_copy_param
-
-    if is_standalone:
-        # For standalone functions, store the actual function object
-        class_attrs = {
-            "__init__": _generate_init_method(
-                function, force_copy_false=force_copy_false
-            ),
-            "__doc__": wrapper_note + (function.__doc__ or ""),
-            "fn": function,  # Store the function itself, not the name
-            "_is_standalone": True,
-        }
-    else:
-        # For methods, store the function name as before
-        class_attrs = {
-            "__init__": _generate_init_method(function),
-            "__doc__": wrapper_note + (function.__doc__ or ""),
-            "fn": function.__name__,
-            "_is_standalone": False,
-        }
-
->>>>>>> 7eea74d4
+    # Automatically determine if function is standalone
+    is_standalone = _is_standalone_function(function)
+
+    # Check if function has a 'copy' parameter
+    sig = inspect.signature(function)
+    has_copy_param = "copy" in sig.parameters
+    force_copy_false = is_standalone and has_copy_param    
+    class_attrs = {
+        "__init__": _generate_init_method(function, force_copy_false),
+        "__doc__": _update_moabb_docstring(function, doc),
+        "__repr__": _generate_repr_method(class_name),
+        "_is_standalone": is_standalone,
+      
+    }
     generated_class = type(class_name, base_classes, class_attrs)
 
     return generated_class
