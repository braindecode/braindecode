"""Preprocessors that work on Raw or Epochs objects."""

# Authors: Hubert Banville <hubert.jbanville@gmail.com>
#          Lukas Gemein <l.gemein@gmail.com>
#          Simon Brandt <simonbrandt@protonmail.com>
#          David Sabbagh <dav.sabbagh@gmail.com>
#          Bruno Aristimunha <b.aristimunha@gmail.com>
#
# License: BSD (3-clause)

from __future__ import annotations

import platform
import sys
from collections.abc import Iterable
from functools import cached_property, partial
from importlib import import_module
from inspect import signature
from warnings import warn

if sys.version_info < (3, 9):
    from typing import Callable
else:
    from collections.abc import Callable

import numpy as np
import pandas as pd
from joblib import Parallel, delayed
from mne import BaseEpochs, create_info
from mne.io import BaseRaw
from numpy.typing import NDArray

from braindecode.datasets.base import (
    BaseConcatDataset,
    EEGWindowsDataset,
    RawDataset,
    RecordDataset,
    WindowsDataset,
)
from braindecode.datautil.serialization import (
    _check_save_dir_empty,
    load_concat_dataset,
)


class Preprocessor(object):
    """Preprocessor for an MNE Raw or Epochs object.

    Applies the provided preprocessing function to the data of a Raw or Epochs
    object.
    If the function is provided as a string, the method with that name will be
    used (e.g., 'pick_channels', 'filter', etc.).
    If it is provided as a callable and `apply_on_array` is True, the
    `apply_function` method of Raw and Epochs object will be used to apply the
    function on the internal arrays of Raw and Epochs.
    If `apply_on_array` is False, the callable must directly modify the Raw or
    Epochs object (e.g., by calling its method(s) or modifying its attributes).

    Parameters
    ----------
    fn : str or callable
        If str, the Raw/Epochs object must have a method with that name.
        If callable, directly apply the callable to the object.
    apply_on_array : bool
        Ignored if ``fn`` is not a callable. If True, the ``apply_function`` of Raw
        and Epochs will be used to run ``fn`` on the underlying arrays directly.
        If False, ``fn`` must directly modify the Raw or Epochs object.
    **kwargs : dict
        Keyword arguments forwarded to the MNE function or callable.
    """

    def __init__(self, fn: Callable | str, *, apply_on_array: bool = True, **kwargs):
        if hasattr(fn, "__name__") and fn.__name__ == "<lambda>":
            warn("Preprocessing choices with lambda functions cannot be saved.")
        if apply_on_array and not callable(fn):
            warn(
                "apply_on_array can only be True if fn is a callable function. "
                "Automatically correcting to apply_on_array=False."
            )
            apply_on_array = False
        # We store the exact input parameters. Simpler for serialization.
        self.fn = fn
        self.apply_on_array = apply_on_array
        self.kwargs = kwargs

    @property
    def _all_attrs(self):
        return ["fn", "apply_on_array", "kwargs"]

    @property
    def _init_attrs(self):
        return [k for k in self._all_attrs if k in signature(self.__init__).parameters]

    @cached_property
    def _function(self):
        kwargs = dict(self.kwargs)
        fn = self.fn
        if self.apply_on_array:
            channel_wise = kwargs.pop("channel_wise", False)
            picks = kwargs.pop("picks", None)
            n_jobs = kwargs.pop("n_jobs", 1)
            kwargs = dict(
                fun=partial(fn, **kwargs),
                channel_wise=channel_wise,
                picks=picks,
                n_jobs=n_jobs,
            )
            fn = "apply_function"

        if callable(fn):
            return partial(fn, **kwargs)
        return partial(self._apply_str, fn=fn, **kwargs)

    @staticmethod
    def _apply_str(raw_or_epochs: BaseRaw | BaseEpochs, fn: str, **kwargs):
        if not hasattr(raw_or_epochs, fn):
            raise AttributeError(f"MNE object does not have a {fn} method.")
        return getattr(raw_or_epochs, fn)(**kwargs)

    def apply(self, raw_or_epochs: BaseRaw | BaseEpochs):
        function = self._function
        try:
<<<<<<< HEAD
            function(raw_or_epochs)
=======
            return self._try_apply(raw_or_epochs)
>>>>>>> 7eea74d4
        except RuntimeError:
            # Maybe the function needs the data to be loaded and the data was
            # not loaded yet. Not all MNE functions need data to be loaded,
            # most importantly the 'crop' function can be lazily applied
            # without preloading data which can make the overall preprocessing
            # pipeline substantially faster.
            raw_or_epochs.load_data()
<<<<<<< HEAD
            function(raw_or_epochs)

    def serialize(self):
        """Return a serializable representation of the Preprocessor.

        Returns
        -------
        dict
            Dictionary with keys 'fn' and 'kwargs' representing the
            Preprocessor.
        """
        out = {k: getattr(self, k) for k in self._init_attrs}
        if "fn" in out and callable(self.fn):
            out["fn"] = self.fn.__module__ + "." + self.fn.__name__
        out["__class_path__"] = (
            self.__class__.__module__ + "." + self.__class__.__name__
        )
        if "kwargs" not in out and self.kwargs:
            out["kwargs"] = self.kwargs
        return out

    @classmethod
    def deserialize(cls_parent, data: dict):
        """Create a Preprocessor from its serializable representation.

        Parameters
        ----------
        data : dict
            Dictionary with keys 'fn' and 'kwargs' representing the
            Preprocessor.
        Returns
        -------
        Preprocessor
            The deserialized Preprocessor object.
        """
        class_path = data.pop("__class_path__")
        cls_name = class_path.split(".")[-1]
        cls_module_name = ".".join(class_path.split(".")[:-1])
        cls_module = import_module(cls_module_name)
        cls = getattr(cls_module, cls_name)

        kwargs = data.pop("kwargs") if "kwargs" in data else {}

        fn = data.get("fn", None)
        if fn is not None and "." in fn:  # callable function
            fn_name = fn.split(".")[-1]
            module_name = ".".join(fn.split(".")[:-1])
            module = import_module(module_name)
            data["fn"] = getattr(module, fn_name)

        return cls(**data, **kwargs)

    def __repr__(self):
        cls_name = self.__class__.__name__
        args_str = ", ".join(
            f"{k}={getattr(self, k).__repr__()}" for k in self._init_attrs
        )
        return f"{cls_name}({args_str})"

    def _same_attr(self, other, attr):
        a = getattr(self, attr)
        b = getattr(other, attr)
        if attr == "fn" and callable(a):
            return a.__module__ == b.__module__ and a.__name__ == b.__name__
        if isinstance(a, np.ndarray):
            return np.array_equal(a, b)
        return a == b

    def __eq__(self, other):
        if not isinstance(other, Preprocessor):
            return False
        return all(self._same_attr(other, attr) for attr in self._all_attrs) and (
            self.__class__ == other.__class__
        )
=======
            return self._try_apply(raw_or_epochs)

    def _try_apply(self, raw_or_epochs):
        if callable(self.fn):
            result = self.fn(raw_or_epochs, **self.kwargs)
            # For standalone functions that return a new object, propagate it back
            if result is not None and result is not raw_or_epochs:
                return result
            return raw_or_epochs
        else:
            if not hasattr(raw_or_epochs, self.fn):
                raise AttributeError(f"MNE object does not have a {self.fn} method.")
            getattr(raw_or_epochs, self.fn)(**self.kwargs)
            return raw_or_epochs
>>>>>>> 7eea74d4


def preprocess(
    concat_ds: BaseConcatDataset,
    preprocessors: list[Preprocessor],
    save_dir: str | None = None,
    overwrite: bool = False,
    n_jobs: int | None = None,
    offset: int = 0,
    copy_data: bool | None = None,
    parallel_kwargs: dict | None = None,
):
    """Apply preprocessors to a concat dataset.

    Parameters
    ----------
    concat_ds : BaseConcatDataset
        A concat of ``RecordDataset`` to be preprocessed.
    preprocessors : list of Preprocessor
        Preprocessor objects to apply to each dataset.
    save_dir : str | None
        If provided, save preprocessed data under this directory and reload
        datasets in ``concat_ds`` with ``preload=False``.
    overwrite : bool
        When ``save_dir`` is provided, controls whether to delete the old
        subdirectories that will be written to under ``save_dir``. If False and
        the corresponding subdirectories already exist, a ``FileExistsError`` is raised.
    n_jobs : int | None
        Number of jobs for parallel execution. See ``joblib.Parallel`` for details.
    offset : int
        Integer added to the dataset id in the concat. Useful when processing
        and saving very large datasets in chunks to preserve original positions.
    copy_data : bool | None
        Whether the data passed to parallel jobs should be copied or passed by reference.
    parallel_kwargs : dict | None
        Additional keyword arguments forwarded to ``joblib.Parallel``.
        Defaults to None (equivalent to ``{}``).
        See https://joblib.readthedocs.io/en/stable/generated/joblib.Parallel.html for details.

    Returns
    -------
    BaseConcatDataset
        Preprocessed dataset.
    """
    # In case of serialization, make sure directory is available before
    # preprocessing
    if save_dir is not None and not overwrite:
        _check_save_dir_empty(save_dir)

    if not isinstance(preprocessors, Iterable):
        raise ValueError("preprocessors must be a list of Preprocessor objects.")
    for elem in preprocessors:
        assert hasattr(elem, "apply"), "Preprocessor object needs an `apply` method."

    parallel_processing = (n_jobs is not None) and (n_jobs != 1)

    parallel_params = {} if parallel_kwargs is None else dict(parallel_kwargs)
    parallel_params.setdefault(
        "prefer", "threads" if platform.system() == "Windows" else None
    )

    list_of_ds = Parallel(n_jobs=n_jobs, **parallel_params)(
        delayed(_preprocess)(
            ds,
            i + offset,
            preprocessors,
            save_dir,
            overwrite,
            copy_data=(
                (parallel_processing and (save_dir is None))
                if copy_data is None
                else copy_data
            ),
        )
        for i, ds in enumerate(concat_ds.datasets)
    )

    if save_dir is not None:  # Reload datasets and replace in concat_ds
        ids_to_load = [i + offset for i in range(len(concat_ds.datasets))]
        concat_ds_reloaded = load_concat_dataset(
            save_dir,
            preload=False,
            target_name=None,
            ids_to_load=ids_to_load,
        )
        _replace_inplace(concat_ds, concat_ds_reloaded)
    else:
        if parallel_processing:  # joblib made copies
            _replace_inplace(concat_ds, BaseConcatDataset(list_of_ds))
        else:  # joblib did not make copies, the
            # preprocessing happened in-place
            # Recompute cumulative sizes as transforms might have changed them
            concat_ds.cumulative_sizes = concat_ds.cumsum(concat_ds.datasets)

    return concat_ds


def _replace_inplace(concat_ds, new_concat_ds):
    """Replace subdatasets and preproc_kwargs of a BaseConcatDataset inplace.

    Parameters
    ----------
    concat_ds : BaseConcatDataset
        Dataset to modify inplace.
    new_concat_ds : BaseConcatDataset
        Dataset to use to modify ``concat_ds``.
    """
    if len(concat_ds.datasets) != len(new_concat_ds.datasets):
        raise ValueError("Both inputs must have the same length.")
    for i in range(len(new_concat_ds.datasets)):
        concat_ds.datasets[i] = new_concat_ds.datasets[i]

    concat_kind = "raw" if hasattr(concat_ds.datasets[0], "raw") else "window"
    preproc_kwargs_attr = concat_kind + "_preproc_kwargs"
    if hasattr(new_concat_ds, preproc_kwargs_attr):
        setattr(
            concat_ds, preproc_kwargs_attr, getattr(new_concat_ds, preproc_kwargs_attr)
        )


def _preprocess(
    ds: RecordDataset,
    ds_index,
    preprocessors,
    save_dir=None,
    overwrite=False,
    copy_data=False,
):
    """Apply preprocessor(s) to Raw or Epochs object.

    Parameters
    ----------
    ds: RecordDataset
        Dataset object to preprocess.
    ds_index : int
        Index of the ``RecordDataset`` in its ``BaseConcatDataset``. Ignored if save_dir
        is None.
    preprocessors: list(Preprocessor)
        List of preprocessors to apply to the dataset.
    save_dir : str | None
        If provided, save the preprocessed RecordDataset in the
        specified directory.
    overwrite : bool
        If True, overwrite existing file with the same name.
    copy_data : bool
        First copy the data in case it is preloaded. Necessary for parallel processing to work.
    """

    def _preprocess_raw_or_epochs(raw_or_epochs, preprocessors):
        # Copying the data necessary in some scenarios for parallel processing
        # to work when data is in memory (else error about _data not being writeable)
        if raw_or_epochs.preload and copy_data:
            raw_or_epochs._data = raw_or_epochs._data.copy()
        for preproc in preprocessors:
            raw_or_epochs = preproc.apply(raw_or_epochs)
        return raw_or_epochs

    if hasattr(ds, "raw"):
        if isinstance(ds, EEGWindowsDataset):
            warn(
                f"Applying preprocessors {preprocessors} to the mne.io.Raw of an EEGWindowsDataset."
            )
        processed = _preprocess_raw_or_epochs(ds.raw, preprocessors)
        if processed is not ds.raw:
            ds.raw = processed
    elif hasattr(ds, "windows"):
        processed = _preprocess_raw_or_epochs(ds.windows, preprocessors)
        if processed is not ds.windows:
            ds.windows = processed
    else:
        raise ValueError(
            "Can only preprocess concatenation of RecordDataset, "
            "with either a `raw` or `windows` attribute."
        )

    # Store preprocessing keyword arguments in the dataset
    _set_preproc_kwargs(ds, preprocessors)

    if save_dir is not None:
        concat_ds = BaseConcatDataset([ds])
        concat_ds.save(save_dir, overwrite=overwrite, offset=ds_index)
    else:
        return ds


def _set_preproc_kwargs(ds, preprocessors):
    """Record preprocessing keyword arguments in RecordDataset.

    Parameters
    ----------
    ds : RecordDataset
        Dataset in which to record preprocessing keyword arguments.
    preprocessors : list
        List of preprocessors.
    """
    preproc_kwargs = [p.serialize() for p in preprocessors]
    if isinstance(ds, WindowsDataset):
        kind = "window"
    elif isinstance(ds, EEGWindowsDataset):
        kind = "raw"
    elif isinstance(ds, RawDataset):
        kind = "raw"
    else:
        raise TypeError(f"ds must be a RecordDataset, got {type(ds)}")
    old_preproc_kwargs = getattr(ds, kind + "_preproc_kwargs")
    old_preproc_kwargs.extend(preproc_kwargs)


def exponential_moving_standardize(
    data: NDArray,
    factor_new: float = 0.001,
    init_block_size: int | None = None,
    eps: float = 1e-4,
):
    r"""Perform exponential moving standardization.

    Compute the exponental moving mean :math:`m_t` at time `t` as
    :math:`m_t=\mathrm{factornew} \cdot mean(x_t) + (1 - \mathrm{factornew}) \cdot m_{t-1}`.

    Then, compute exponential moving variance :math:`v_t` at time `t` as
    :math:`v_t=\mathrm{factornew} \cdot (m_t - x_t)^2 + (1 - \mathrm{factornew}) \cdot v_{t-1}`.

    Finally, standardize the data point :math:`x_t` at time `t` as:
    :math:`x'_t=(x_t - m_t) / max(\sqrt{->v_t}, eps)`.


    Parameters
    ----------
    data: np.ndarray (n_channels, n_times)
    factor_new: float
    init_block_size: int
        Standardize data before to this index with regular standardization.
    eps: float
        Stabilizer for division by zero variance.

    Returns
    -------
    standardized: np.ndarray (n_channels, n_times)
        Standardized data.
    """
    data = data.T
    df = pd.DataFrame(data)
    meaned = df.ewm(alpha=factor_new).mean()
    demeaned = df - meaned
    squared = demeaned * demeaned
    square_ewmed = squared.ewm(alpha=factor_new).mean()
    standardized = demeaned / np.maximum(eps, np.sqrt(np.array(square_ewmed)))
    standardized = np.array(standardized)
    if init_block_size is not None:
        i_time_axis = 0
        init_mean = np.mean(data[0:init_block_size], axis=i_time_axis, keepdims=True)
        init_std = np.std(data[0:init_block_size], axis=i_time_axis, keepdims=True)
        init_block_standardized = (data[0:init_block_size] - init_mean) / np.maximum(
            eps, init_std
        )
        standardized[0:init_block_size] = init_block_standardized
    return standardized.T


def exponential_moving_demean(
    data: NDArray, factor_new: float = 0.001, init_block_size: int | None = None
):
    r"""Perform exponential moving demeanining.

    Compute the exponental moving mean :math:`m_t` at time `t` as
    :math:`m_t=\mathrm{factornew} \cdot mean(x_t) + (1 - \mathrm{factornew}) \cdot m_{t-1}`.

    Deman the data point :math:`x_t` at time `t` as:
    :math:`x'_t=(x_t - m_t)`.

    Parameters
    ----------
    data: np.ndarray (n_channels, n_times)
    factor_new: float
    init_block_size: int
        Demean data before to this index with regular demeaning.

    Returns
    -------
    demeaned: np.ndarray (n_channels, n_times)
        Demeaned data.
    """
    data = data.T
    df = pd.DataFrame(data)
    meaned = df.ewm(alpha=factor_new).mean()
    demeaned = df - meaned
    demeaned = np.array(demeaned)
    if init_block_size is not None:
        i_time_axis = 0
        init_mean = np.mean(data[0:init_block_size], axis=i_time_axis, keepdims=True)
        demeaned[0:init_block_size] = data[0:init_block_size] - init_mean
    return demeaned.T


def filterbank(
    raw: BaseRaw,
    frequency_bands: list[tuple[float, float]],
    drop_original_signals: bool = True,
    order_by_frequency_band: bool = False,
    **mne_filter_kwargs,
):
    """Applies multiple bandpass filters to the signals in raw. The raw will be
    modified in-place and number of channels in raw will be updated to
    len(frequency_bands) * len(raw.ch_names) (-len(raw.ch_names) if
    drop_original_signals).

    Parameters
    ----------
    raw: mne.io.Raw
        The raw signals to be filtered.
    frequency_bands: list(tuple)
        The frequency bands to be filtered for (e.g. [(4, 8), (8, 13)]).
    drop_original_signals: bool
        Whether to drop the original unfiltered signals
    order_by_frequency_band: bool
        If True will return channels ordered by frequency bands, so if there
        are channels Cz, O1 and filterbank ranges [(4,8), (8,13)], returned
        channels will be [Cz_4-8, O1_4-8, Cz_8-13, O1_8-13]. If False, order
        will be [Cz_4-8, Cz_8-13, O1_4-8, O1_8-13].
    mne_filter_kwargs: dict
        Keyword arguments for filtering supported by mne.io.Raw.filter().
        Please refer to mne for a detailed explanation.
    """
    if not frequency_bands:
        raise ValueError(f"Expected at least one frequency band, got {frequency_bands}")
    if not all([len(ch_name) < 8 for ch_name in raw.ch_names]):
        warn(
            "Try to use shorter channel names, since frequency band "
            "annotation requires an estimated 4-8 chars depending on the "
            "frequency ranges. Will truncate to 15 chars (mne max)."
        )
    original_ch_names = raw.ch_names
    all_filtered = []
    for l_freq, h_freq in frequency_bands:
        filtered = raw.copy()
        filtered.filter(l_freq=l_freq, h_freq=h_freq, **mne_filter_kwargs)
        # mne automatically changes the highpass/lowpass info values
        # when applying filters and channels can't be added if they have
        # different such parameters. Not needed when making picks as
        # high pass is not modified by filter if pick is specified

        ch_names = filtered.info.ch_names
        ch_types = filtered.info.get_channel_types()
        sampling_freq = filtered.info["sfreq"]

        info = create_info(ch_names=ch_names, ch_types=ch_types, sfreq=sampling_freq)

        filtered.info = info

        # add frequency band annotation to channel names
        # truncate to a max of 15 characters, since mne does not allow for more
        filtered.rename_channels(
            {
                old_name: (old_name + f"_{l_freq}-{h_freq}")[-15:]
                for old_name in filtered.ch_names
            }
        )
        all_filtered.append(filtered)
    raw.add_channels(all_filtered)
    if not order_by_frequency_band:
        # order channels by name and not by frequency band:
        # index the list with a stepsize of the number of channels for each of
        # the original channels
        chs_by_freq_band = []
        for i in range(len(original_ch_names)):
            chs_by_freq_band.extend(raw.ch_names[i :: len(original_ch_names)])
        raw.reorder_channels(chs_by_freq_band)
    if drop_original_signals:
        raw.drop_channels(original_ch_names)<|MERGE_RESOLUTION|>--- conflicted
+++ resolved
@@ -120,11 +120,7 @@
     def apply(self, raw_or_epochs: BaseRaw | BaseEpochs):
         function = self._function
         try:
-<<<<<<< HEAD
             function(raw_or_epochs)
-=======
-            return self._try_apply(raw_or_epochs)
->>>>>>> 7eea74d4
         except RuntimeError:
             # Maybe the function needs the data to be loaded and the data was
             # not loaded yet. Not all MNE functions need data to be loaded,
@@ -132,7 +128,6 @@
             # without preloading data which can make the overall preprocessing
             # pipeline substantially faster.
             raw_or_epochs.load_data()
-<<<<<<< HEAD
             function(raw_or_epochs)
 
     def serialize(self):
@@ -207,22 +202,6 @@
         return all(self._same_attr(other, attr) for attr in self._all_attrs) and (
             self.__class__ == other.__class__
         )
-=======
-            return self._try_apply(raw_or_epochs)
-
-    def _try_apply(self, raw_or_epochs):
-        if callable(self.fn):
-            result = self.fn(raw_or_epochs, **self.kwargs)
-            # For standalone functions that return a new object, propagate it back
-            if result is not None and result is not raw_or_epochs:
-                return result
-            return raw_or_epochs
-        else:
-            if not hasattr(raw_or_epochs, self.fn):
-                raise AttributeError(f"MNE object does not have a {self.fn} method.")
-            getattr(raw_or_epochs, self.fn)(**self.kwargs)
-            return raw_or_epochs
->>>>>>> 7eea74d4
 
 
 def preprocess(
