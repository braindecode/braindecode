--- conflicted
+++ resolved
@@ -1,4 +1,3 @@
-<<<<<<< HEAD
 """Preprocessing module for EEG data.
 
 This module provides preprocessing functionality for EEG data through:
@@ -97,7 +96,6 @@
 :func:`braindecode.preprocessing.create_fixed_length_windows` : Create fixed-length epochs
 """
 
-=======
 from .eegprep_preprocess import (
     EEGPrep,
     ReinterpolateRemovedChannels,
@@ -111,7 +109,6 @@
     RemoveFlatChannels,
     Resampling,
 )
->>>>>>> f28a67d2
 from .mne_preprocess import (  # type: ignore[attr-defined]
     AddChannels,
     AddEvents,
@@ -185,7 +182,6 @@
     "InterpolateTo",
     "NotchFilter",
     "Pick",
-<<<<<<< HEAD
     "RenameChannels",
     "ReorderChannels",
     "Resample",
@@ -196,7 +192,6 @@
     "SetEEGReference",
     "SetMeasDate",
     "SetMontage",
-=======
     "Crop",
     "EEGPrep",
     "RemoveDCOffset",
@@ -209,7 +204,6 @@
     "RemoveBadWindows",
     "ReinterpolateRemovedChannels",
     "RemoveCommonAverageReference",
->>>>>>> f28a67d2
     "create_windows_from_events",
     "create_fixed_length_windows",
     "create_windows_from_target_channels",
