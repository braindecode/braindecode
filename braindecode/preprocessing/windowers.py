"""Get epochs from mne.Raw"""

# Authors: Hubert Banville <hubert.jbanville@gmail.com>
#          Lukas Gemein <l.gemein@gmail.com>
#          Simon Brandt <simonbrandt@protonmail.com>
#          David Sabbagh <dav.sabbagh@gmail.com>
#          Henrik Bonsmann <henrikbons@gmail.com>
#          Ann-Kathrin Kiessner <ann-kathrin.kiessner@gmx.de>
#          Vytautas Jankauskas <vytauto.jankausko@gmail.com>
#          Dan Wilson <dan.c.wil@gmail.com>
#          Maciej Sliwowski <maciek.sliwowski@gmail.com>
#          Mohammed Fattouh <mo.fattouh@gmail.com>
#          Robin Schirrmeister <robintibor@gmail.com>
#
# License: BSD (3-clause)

from __future__ import annotations
from typing import Callable, Any
import warnings

import numpy as np
from numpy.typing import ArrayLike
import mne
import pandas as pd
from joblib import Parallel, delayed

from ..datasets.base import WindowsDataset, BaseConcatDataset, EEGWindowsDataset


class _LazyDataFrame:
    """
    DataFrame-like object that lazily computes values (experimental).

    This class emulates some features of a pandas DataFrame, but computes
    the values on-the-fly when they are accessed. This is useful for
    very long DataFrames with repetitive values.
    Only the methods used by EEGWindowsDataset on its metadata are implemented.

    Parameters:
    -----------
    length: int
        The length of the dataframe.
    functions: dict[str, Callable[[int], Any]]
        A dictionary mapping column names to functions that take an index and
        return the value of the column at that index.
    columns: list[str]
        The names of the columns in the dataframe.
    series: bool
        Whether the object should emulate a series or a dataframe.
    """

    def __init__(
        self,
        length: int,
        functions: dict[str, Callable[[int], Any]],
        columns: list[str],
        series: bool = False,
    ):
        if not (isinstance(length, int) and length >= 0):
            raise ValueError("Length must be a positive integer.")
        if not all(c in functions for c in columns):
            raise ValueError("All columns must have a corresponding function.")
        if series and len(columns) != 1:
            raise ValueError("Series must have exactly one column.")
        self.length = length
        self.functions = functions
        self.columns = columns
        self.series = series

    @property
    def loc(self):
        return self

    def __len__(self):
        return self.length

    def __getitem__(self, key):
        if not isinstance(key, tuple):
            key = (key, self.columns)
        if len(key) == 1:
            key = (key[0], self.columns)
        if not len(key) == 2:
            raise IndexError(
                f"index must be either [row] or [row, column], got [{', '.join(map(str, key))}]."
            )
        row, col = key
        if col == slice(None):  # all columns (i.e., call to df[row, :])
            col = self.columns
        one_col = False
        if isinstance(col, str):  # one column
            one_col = True
            col = [col]
        else:  # multiple columns
            col = list(col)
        if not all(c in self.columns for c in col):
            raise IndexError(
                f"All columns must be present in the dataframe with columns {self.columns}. Got {col}."
            )
        if row == slice(None):  # all rows (i.e., call to df[:] or df[:, col])
            return _LazyDataFrame(self.length, self.functions, col)
        if not isinstance(row, int):
            raise NotImplementedError(
                "Row indexing only supports either a single integer or a null slice (i.e., df[:])."
            )
        if not (0 <= row < self.length):
            raise IndexError(f"Row index {row} is out of bounds.")
        if self.series or one_col:
            return self.functions[col[0]](row)
        return pd.Series({c: self.functions[c](row) for c in col})

    def to_numpy(self):
        return _LazyDataFrame(
            length=self.length,
            functions=self.functions,
            columns=self.columns,
            series=len(self.columns) == 1,
        )

    def to_list(self):
        return self.to_numpy()


class _FixedLengthWindowFunctions:
    """Class defining functions for lazy metadata generation in fixed length windowing
    to be used in combination with _LazyDataFrame (experimental)."""

    def __init__(
        self,
        start_offset_samples: int,
        last_potential_start: int,
        window_stride_samples: int,
        window_size_samples: int,
        target: Any,
    ):
        self.start_offset_samples = start_offset_samples
        self.last_potential_start = last_potential_start
        self.window_stride_samples = window_stride_samples
        self.window_size_samples = window_size_samples
        self.target_val = target

    @property
    def length(self) -> int:
        return int(
            np.ceil(
                (self.last_potential_start + 1 - self.start_offset_samples)
                / self.window_stride_samples
            )
        )

    def i_window_in_trial(self, i: int) -> int:
        return i

    def i_start_in_trial(self, i: int) -> int:
        return self.start_offset_samples + i * self.window_stride_samples

    def i_stop_in_trial(self, i: int) -> int:
        return (
            self.start_offset_samples
            + i * self.window_stride_samples
            + self.window_size_samples
        )

    def target(self, i: int) -> Any:
        return self.target_val


def _get_use_mne_epochs(use_mne_epochs, reject, picks, flat, drop_bad_windows):
    should_use_mne_epochs = (
        (reject is not None)
        or (picks is not None)
        or (flat is not None)
        or (drop_bad_windows is True)
    )
    if use_mne_epochs is None:
        if should_use_mne_epochs:
            warnings.warn(
                "Using reject or picks or flat or dropping bad windows means "
                "mne Epochs are created, "
                "which will be substantially slower and may be deprecated in the future."
            )
        return should_use_mne_epochs
    if not use_mne_epochs and should_use_mne_epochs:
        raise ValueError(
            "Cannot set use_mne_epochs=False when using reject, picks, flat, or dropping bad windows."
        )
    return use_mne_epochs


# XXX it's called concat_ds...
def create_windows_from_events(
    concat_ds: BaseConcatDataset,
    trial_start_offset_samples: int = 0,
    trial_stop_offset_samples: int = 0,
    window_size_samples: int | None = None,
    window_stride_samples: int | None = None,
    drop_last_window: bool = False,
    mapping: dict[str, int] | None = None,
    preload: bool = False,
    drop_bad_windows: bool | None = None,
    picks: str | ArrayLike | slice | None = None,
    reject: dict[str, float] | None = None,
    flat: dict[str, float] | None = None,
    on_missing: str = "error",
    accepted_bads_ratio: float = 0.0,
    use_mne_epochs: bool | None = None,
    n_jobs: int = 1,
    verbose: bool | str | int | None = "error",
):
    """Create windows based on events in mne.Raw.

    This function extracts windows of size window_size_samples in the interval
    [trial onset + trial_start_offset_samples, trial onset + trial duration +
    trial_stop_offset_samples] around each trial, with a separation of
    window_stride_samples between consecutive windows. If the last window
    around an event does not end at trial_stop_offset_samples and
    drop_last_window is set to False, an additional overlapping window that
    ends at trial_stop_offset_samples is created.

    Windows are extracted from the interval defined by the following::

                                                trial onset +
                        trial onset                duration
        |--------------------|------------------------|-----------------------|
        trial onset -                                             trial onset +
        trial_start_offset_samples                                   duration +
                                                    trial_stop_offset_samples

    Parameters
    ----------
    concat_ds: BaseConcatDataset
        A concat of base datasets each holding raw and description.
    trial_start_offset_samples: int
        Start offset from original trial onsets, in samples. Defaults to zero.
    trial_stop_offset_samples: int
        Stop offset from original trial stop, in samples. Defaults to zero.
    window_size_samples: int | None
        Window size. If None, the window size is inferred from the original
        trial size of the first trial and trial_start_offset_samples and
        trial_stop_offset_samples.
    window_stride_samples: int | None
        Stride between windows, in samples. If None, the window stride is
        inferred from the original trial size of the first trial and
        trial_start_offset_samples and trial_stop_offset_samples.
    drop_last_window: bool
        If False, an additional overlapping window that ends at
        trial_stop_offset_samples will be extracted around each event when the
        last window does not end exactly at trial_stop_offset_samples.
    mapping: dict(str: int)
        Mapping from event description to numerical target value.
    preload: bool
        If True, preload the data of the Epochs objects. This is useful to
        reduce disk reading overhead when returning windows in a training
        scenario, however very large data might not fit into memory.
    drop_bad_windows: bool
        If True, call `.drop_bad()` on the resulting mne.Epochs object. This
        step allows identifying e.g., windows that fall outside of the
        continuous recording. It is suggested to run this step here as otherwise
        the BaseConcatDataset has to be updated as well.
    picks: str | list | slice | None
        Channels to include. If None, all available channels are used. See
        mne.Epochs.
    reject: dict | None
        Epoch rejection parameters based on peak-to-peak amplitude. If None, no
        rejection is done based on peak-to-peak amplitude. See mne.Epochs.
    flat: dict | None
        Epoch rejection parameters based on flatness of signals. If None, no
        rejection based on flatness is done. See mne.Epochs.
    on_missing: str
        What to do if one or several event ids are not found in the recording.
        Valid keys are ‘error’ | ‘warning’ | ‘ignore’. See mne.Epochs.
    accepted_bads_ratio: float, optional
        Acceptable proportion of trials with inconsistent length in a raw. If
        the number of trials whose length is exceeded by the window size is
        smaller than this, then only the corresponding trials are dropped, but
        the computation continues. Otherwise, an error is raised. Defaults to
        0.0 (raise an error).
    use_mne_epochs: bool
        If False, return EEGWindowsDataset objects.
        If True, return mne.Epochs objects encapsulated in WindowsDataset objects,
        which is substantially slower that EEGWindowsDataset.
    n_jobs: int
        Number of jobs to use to parallelize the windowing.
    verbose: bool | str | int | None
        Control verbosity of the logging output when calling mne.Epochs.

    Returns
    -------
    windows_datasets: BaseConcatDataset
        Concatenated datasets of WindowsDataset containing the extracted windows.
    """
    _check_windowing_arguments(
        trial_start_offset_samples,
        trial_stop_offset_samples,
        window_size_samples,
        window_stride_samples,
    )

    # If user did not specify mapping, we extract all events from all datasets
    # and map them to increasing integers starting from 0
    infer_mapping = mapping is None
    mapping = dict() if infer_mapping else mapping
    infer_window_size_stride = window_size_samples is None

    if drop_bad_windows is not None:
        warnings.warn(
            "Drop bad windows only has an effect if mne epochs are created, "
            "and this argument may be removed in the future."
        )

    use_mne_epochs = _get_use_mne_epochs(
        use_mne_epochs, reject, picks, flat, drop_bad_windows
    )
    if use_mne_epochs and drop_bad_windows is None:
        drop_bad_windows = True

    list_of_windows_ds = Parallel(n_jobs=n_jobs)(
        delayed(_create_windows_from_events)(
            ds,
            infer_mapping,
            infer_window_size_stride,
            trial_start_offset_samples,
            trial_stop_offset_samples,
            window_size_samples,
            window_stride_samples,
            drop_last_window,
            mapping,
            preload,
            drop_bad_windows,
            picks,
            reject,
            flat,
            on_missing,
            accepted_bads_ratio,
            verbose,
            use_mne_epochs,
        )
        for ds in concat_ds.datasets
    )
    return BaseConcatDataset(list_of_windows_ds)


def create_fixed_length_windows(
    concat_ds: BaseConcatDataset,
    start_offset_samples: int = 0,
    stop_offset_samples: int | None = None,
    window_size_samples: int | None = None,
    window_stride_samples: int | None = None,
    drop_last_window: bool | None = None,
    mapping: dict[str, int] | None = None,
    preload: bool = False,
    picks: str | ArrayLike | slice | None = None,
    reject: dict[str, float] | None = None,
    flat: dict[str, float] | None = None,
    targets_from: str = "metadata",
    last_target_only: bool = True,
    lazy_metadata: bool = False,
    on_missing: str = "error",
    n_jobs: int = 1,
    verbose: bool | str | int | None = "error",
):
    """Windower that creates sliding windows.

    Parameters
    ----------
    concat_ds: ConcatDataset
        A concat of base datasets each holding raw and description.
    start_offset_samples: int
        Start offset from beginning of recording in samples.
    stop_offset_samples: int | None
        Stop offset from beginning of recording in samples. If None, set to be
        the end of the recording.
    window_size_samples: int | None
        Window size in samples. If None, set to be the maximum possible window size, ie length of
        the recording, once offsets are accounted for.
    window_stride_samples: int | None
        Stride between windows in samples. If None, set to be equal to winddow_size_samples, so
        windows will not overlap.
    drop_last_window: bool | None
        Whether or not have a last overlapping window, when windows do not
        equally divide the continuous signal. Must be set to a bool if window size and stride are
        not None.
    mapping: dict(str: int)
        Mapping from event description to target value.
    preload: bool
        If True, preload the data of the Epochs objects.
    picks: str | list | slice | None
        Channels to include. If None, all available channels are used. See
        mne.Epochs.
    reject: dict | None
        Epoch rejection parameters based on peak-to-peak amplitude. If None, no
        rejection is done based on peak-to-peak amplitude. See mne.Epochs.
    flat: dict | None
        Epoch rejection parameters based on flatness of signals. If None, no
        rejection based on flatness is done. See mne.Epochs.
    lazy_metadata: bool
        If True, metadata is not computed immediately, but only when accessed
        by using the _LazyDataFrame (experimental).
    on_missing: str
        What to do if one or several event ids are not found in the recording.
        Valid keys are ‘error’ | ‘warning’ | ‘ignore’. See mne.Epochs.
    n_jobs: int
        Number of jobs to use to parallelize the windowing.
    verbose: bool | str | int | None
        Control verbosity of the logging output when calling mne.Epochs.

    Returns
    -------
    windows_datasets: BaseConcatDataset
        Concatenated datasets of WindowsDataset containing the extracted windows.
    """
    stop_offset_samples, drop_last_window = (
        _check_and_set_fixed_length_window_arguments(
            start_offset_samples,
            stop_offset_samples,
            window_size_samples,
            window_stride_samples,
            drop_last_window,
            lazy_metadata,
        )
    )

    # check if recordings are of different lengths
    lengths = np.array([ds.raw.n_times for ds in concat_ds.datasets])
    if (np.diff(lengths) != 0).any() and window_size_samples is None:
        warnings.warn("Recordings have different lengths, they will not be batch-able!")
    if (window_size_samples is not None) and any(window_size_samples > lengths):
        raise ValueError(
            f"Window size {window_size_samples} exceeds trial duration {lengths.min()}."
        )

    list_of_windows_ds = Parallel(n_jobs=n_jobs)(
        delayed(_create_fixed_length_windows)(
            ds,
            start_offset_samples,
            stop_offset_samples,
            window_size_samples,
            window_stride_samples,
            drop_last_window,
            mapping,
            preload,
            picks,
            reject,
            flat,
            targets_from,
            last_target_only,
            lazy_metadata,
            on_missing,
            verbose,
        )
        for ds in concat_ds.datasets
    )
    return BaseConcatDataset(list_of_windows_ds)


def _create_windows_from_events(
    ds,
    infer_mapping,
    infer_window_size_stride,
    trial_start_offset_samples,
    trial_stop_offset_samples,
    window_size_samples=None,
    window_stride_samples=None,
    drop_last_window=False,
    mapping=None,
    preload=False,
    drop_bad_windows=True,
    picks=None,
    reject=None,
    flat=None,
    on_missing="error",
    accepted_bads_ratio=0.0,
    verbose="error",
    use_mne_epochs=False,
):
    """Create WindowsDataset from BaseDataset based on events.

    Parameters
    ----------
    ds : BaseDataset
        Dataset containing continuous data and description.
    infer_mapping : bool
        If True, extract all events from all datasets and map them to
        increasing integers starting from 0.
    infer_window_size_stride : bool
        If True, infer the stride from the original trial size of the first
        trial and trial_start_offset_samples and trial_stop_offset_samples.

    See `create_windows_from_events` for description of other parameters.

    Returns
    -------
    EEGWindowsDataset :
        Windowed dataset.
    """
    # catch window_kwargs to store to dataset
    window_kwargs = [
        (create_windows_from_events.__name__, _get_windowing_kwargs(locals())),
    ]
    if infer_mapping:
        unique_events = np.unique(ds.raw.annotations.description)
        new_unique_events = [x for x in unique_events if x not in mapping]
        # mapping event descriptions to integers from 0 on
        max_id_existing_mapping = len(mapping)
        mapping.update(
            {
                event_name: i_event_type + max_id_existing_mapping
                for i_event_type, event_name in enumerate(new_unique_events)
            }
        )

    events, events_id = mne.events_from_annotations(ds.raw, mapping)
    onsets = events[:, 0]
    # Onsets are relative to the beginning of the recording
    filtered_durations = np.array(
        [a["duration"] for a in ds.raw.annotations if a["description"] in events_id]
    )

    stops = onsets + (filtered_durations * ds.raw.info["sfreq"]).astype(int)
    # XXX This could probably be simplified by using chunk_duration in
    #     `events_from_annotations`

    last_samp = ds.raw.first_samp + ds.raw.n_times - 1
    # `stops` is used exclusively (i.e. `start:stop`), so add back 1
    if stops[-1] + trial_stop_offset_samples > last_samp + 1:
        raise ValueError(
            '"trial_stop_offset_samples" too large. Stop of last trial '
            f'({stops[-1]}) + "trial_stop_offset_samples" '
            f"({trial_stop_offset_samples}) must be smaller than length of"
            f" recording ({len(ds)})."
        )

    if infer_window_size_stride:
        # window size is trial size
        if window_size_samples is None:
            window_size_samples = (
                stops[0]
                + trial_stop_offset_samples
                - (onsets[0] + trial_start_offset_samples)
            )
            window_stride_samples = window_size_samples
        this_trial_sizes = (stops + trial_stop_offset_samples) - (
            onsets + trial_start_offset_samples
        )
        # Maybe actually this is not necessary?
        # We could also just say we just assume window size=trial size
        # in case not given, without this condition...
        # but then would have to change functions overall
<<<<<<< HEAD

        checker_trials_size = this_trial_sizes == window_size_samples

        if not np.all(checker_trials_size):
            trials_drops = int(len(this_trial_sizes) - sum(checker_trials_size))
            warnings.warn(
                f"Dropping trials with different windows size {trials_drops}",
            )
            bads_size_trials = checker_trials_size
            events = events[checker_trials_size]
            onsets = onsets[checker_trials_size]
            stops = stops[checker_trials_size]
=======
        # to deal with varying window sizes hmmhmh
        assert np.all(this_trial_sizes == window_size_samples), (
            "All trial sizes should be the same if you do not supply a window size."
        )
>>>>>>> f7750024

    description = events[:, -1]

    if not use_mne_epochs:
        onsets = onsets - ds.raw.first_samp
        stops = stops - ds.raw.first_samp
    i_trials, i_window_in_trials, starts, stops = _compute_window_inds(
        onsets,
        stops,
        trial_start_offset_samples,
        trial_stop_offset_samples,
        window_size_samples,
        window_stride_samples,
        drop_last_window,
        accepted_bads_ratio,
    )

    if any(np.diff(starts) <= 0):
        raise NotImplementedError("Trial overlap not implemented.")

    events = [
        [start, window_size_samples, description[i_trials[i_start]]]
        for i_start, start in enumerate(starts)
    ]
    events = np.array(events)

    description = events[:, -1]

    metadata = pd.DataFrame(
        {
            "i_window_in_trial": i_window_in_trials,
            "i_start_in_trial": starts,
            "i_stop_in_trial": stops,
            "target": description,
        }
    )
    if use_mne_epochs:
        # window size - 1, since tmax is inclusive
        mne_epochs = mne.Epochs(
            ds.raw,
            events,
            events_id,
            baseline=None,
            tmin=0,
            tmax=(window_size_samples - 1) / ds.raw.info["sfreq"],
            metadata=metadata,
            preload=preload,
            picks=picks,
            reject=reject,
            flat=flat,
            on_missing=on_missing,
            verbose=verbose,
        )
        if drop_bad_windows:
            mne_epochs.drop_bad()
        windows_ds = WindowsDataset(
            mne_epochs,
            ds.description,
        )
    else:
        windows_ds = EEGWindowsDataset(
            ds.raw,
            metadata=metadata,
            description=ds.description,
        )
    # add window_kwargs and raw_preproc_kwargs to windows dataset
    setattr(windows_ds, "window_kwargs", window_kwargs)
    kwargs_name = "raw_preproc_kwargs"
    if hasattr(ds, kwargs_name):
        setattr(windows_ds, kwargs_name, getattr(ds, kwargs_name))
    return windows_ds


def _create_fixed_length_windows(
    ds,
    start_offset_samples,
    stop_offset_samples,
    window_size_samples,
    window_stride_samples,
    drop_last_window,
    mapping=None,
    preload=False,
    picks=None,
    reject=None,
    flat=None,
    targets_from="metadata",
    last_target_only=True,
    lazy_metadata=False,
    on_missing="error",
    verbose="error",
):
    """Create WindowsDataset from BaseDataset with sliding windows.

    Parameters
    ----------
    ds : BaseDataset
        Dataset containing continuous data and description.

    See `create_fixed_length_windows` for description of other parameters.

    Returns
    -------
    WindowsDataset :
        Windowed dataset.
    """
    # catch window_kwargs to store to dataset
    window_kwargs = [
        (create_fixed_length_windows.__name__, _get_windowing_kwargs(locals())),
    ]
    stop = ds.raw.n_times if stop_offset_samples is None else stop_offset_samples

    # assume window should be whole recording
    if window_size_samples is None:
        window_size_samples = stop - start_offset_samples
    if window_stride_samples is None:
        window_stride_samples = window_size_samples

    last_potential_start = stop - window_size_samples

    # get targets from dataset description if they exist
    target = -1 if ds.target_name is None else ds.description[ds.target_name]
    if mapping is not None:
        # in case of multiple targets
        if isinstance(target, pd.Series):
            target = target.replace(mapping).to_list()
        # in case of single value target
        else:
            target = mapping[target]

    if lazy_metadata:
        factory = _FixedLengthWindowFunctions(
            start_offset_samples,
            last_potential_start,
            window_stride_samples,
            window_size_samples,
            target,
        )
        metadata = _LazyDataFrame(
            length=factory.length,
            functions={
                "i_window_in_trial": factory.i_window_in_trial,
                "i_start_in_trial": factory.i_start_in_trial,
                "i_stop_in_trial": factory.i_stop_in_trial,
                "target": factory.target,
            },
            columns=[
                "i_window_in_trial",
                "i_start_in_trial",
                "i_stop_in_trial",
                "target",
            ],
        )
    else:
        # already includes last incomplete window start
        starts = np.arange(
            start_offset_samples, last_potential_start + 1, window_stride_samples
        )

        if not drop_last_window and starts[-1] < last_potential_start:
            # if last window does not end at trial stop, make it stop there
            starts = np.append(starts, last_potential_start)

        metadata = pd.DataFrame(
            {
                "i_window_in_trial": np.arange(len(starts)),
                "i_start_in_trial": starts,
                "i_stop_in_trial": starts + window_size_samples,
                "target": len(starts) * [target],
            }
        )

    window_kwargs.append(
        (
            EEGWindowsDataset.__name__,
            {"targets_from": targets_from, "last_target_only": last_target_only},
        )
    )
    windows_ds = EEGWindowsDataset(
        ds.raw,
        metadata=metadata,
        description=ds.description,
        targets_from=targets_from,
        last_target_only=last_target_only,
    )
    # add window_kwargs and raw_preproc_kwargs to windows dataset
    setattr(windows_ds, "window_kwargs", window_kwargs)
    kwargs_name = "raw_preproc_kwargs"
    if hasattr(ds, kwargs_name):
        setattr(windows_ds, kwargs_name, getattr(ds, kwargs_name))
    return windows_ds


def create_windows_from_target_channels(
    concat_ds,
    window_size_samples=None,
    preload=False,
    picks=None,
    reject=None,
    flat=None,
    n_jobs=1,
    last_target_only=True,
    verbose="error",
):
    list_of_windows_ds = Parallel(n_jobs=n_jobs)(
        delayed(_create_windows_from_target_channels)(
            ds,
            window_size_samples,
            preload,
            picks,
            reject,
            flat,
            last_target_only,
            "error",
            verbose,
        )
        for ds in concat_ds.datasets
    )
    return BaseConcatDataset(list_of_windows_ds)


def _create_windows_from_target_channels(
    ds,
    window_size_samples,
    preload=False,
    picks=None,
    reject=None,
    flat=None,
    last_target_only=True,
    on_missing="error",
    verbose="error",
):
    """Create WindowsDataset from BaseDataset using targets `misc` channels from mne.Raw.

    Parameters
    ----------
    ds : BaseDataset
        Dataset containing continuous data and description.

    See `create_fixed_length_windows` for description of other parameters.

    Returns
    -------
    WindowsDataset :
        Windowed dataset.
    """
    window_kwargs = [
        (create_windows_from_target_channels.__name__, _get_windowing_kwargs(locals())),
    ]
    stop = ds.raw.n_times + ds.raw.first_samp

    target = ds.raw.get_data(picks="misc")
    # TODO: handle multi targets present only for some events
    stops = np.nonzero((~np.isnan(target[0, :])))[0] + 1
    stops = stops[(stops < stop) & (stops >= window_size_samples)]
    stops = stops.astype(int)
    metadata = pd.DataFrame(
        {
            "i_window_in_trial": np.arange(len(stops)),
            "i_start_in_trial": stops - window_size_samples,
            "i_stop_in_trial": stops,
            "target": len(stops) * [target],
        }
    )

    targets_from = "channels"
    window_kwargs.append(
        (
            EEGWindowsDataset.__name__,
            {"targets_from": targets_from, "last_target_only": last_target_only},
        )
    )
    windows_ds = EEGWindowsDataset(
        ds.raw,
        metadata=metadata,
        description=ds.description,
        targets_from=targets_from,
        last_target_only=last_target_only,
    )
    setattr(windows_ds, "window_kwargs", window_kwargs)
    kwargs_name = "raw_preproc_kwargs"
    if hasattr(ds, kwargs_name):
        setattr(windows_ds, kwargs_name, getattr(ds, kwargs_name))
    return windows_ds


def _compute_window_inds(
    starts,
    stops,
    start_offset,
    stop_offset,
    size,
    stride,
    drop_last_window,
    accepted_bads_ratio,
):
    """Compute window start and stop indices.

    Create window starts from trial onsets (shifted by start_offset) to trial
    end (shifted by stop_offset) separated by stride, as long as window size
    fits into trial.

    Parameters
    ----------
    starts: array-like
        Trial starts in samples.
    stops: array-like
        Trial stops in samples.
    start_offset: int
        Start offset from original trial onsets in samples.
    stop_offset: int
        Stop offset from original trial stop in samples.
    size: int
        Window size.
    stride: int
        Stride between windows.
    drop_last_window: bool
        Toggles of shifting last window within range or dropping last samples.
    accepted_bads_ratio: float
        Acceptable proportion of bad trials within a raw. If the number of
        trials whose length is exceeded by the window size is smaller than
        this, then only the corresponding trials are dropped, but the
        computation continues. Otherwise, an error is raised.

    Returns
    -------
    result_lists: (list, list, list, list)
        Trial, i_window_in_trial, start sample and stop sample of windows.
    """
    starts = np.array([starts]) if isinstance(starts, int) else starts
    stops = np.array([stops]) if isinstance(stops, int) else stops

    starts += start_offset
    stops += stop_offset
    if any(size > (stops - starts)):
        bads_mask = size > (stops - starts)
        min_duration = (stops - starts).min()
        if sum(bads_mask) <= accepted_bads_ratio * len(starts):
            starts = starts[np.logical_not(bads_mask)]
            stops = stops[np.logical_not(bads_mask)]
            warnings.warn(
                f"Trials {np.where(bads_mask)[0]} are being dropped as the "
                f"window size ({size}) exceeds their duration {min_duration}."
            )
        else:
            current_ratio = sum(bads_mask) / len(starts)
            raise ValueError(
                f"Window size {size} exceeds trial duration "
                f"({min_duration}) for too many trials "
                f"({current_ratio * 100}%). Set "
                f"accepted_bads_ratio to at least {current_ratio}"
                "and restart training to be able to continue."
            )

    i_window_in_trials, i_trials, window_starts = [], [], []
    for start_i, (start, stop) in enumerate(zip(starts, stops)):
        # Generate possible window starts, with given stride, between original
        # trial onsets and stops (shifted by start_offset and stop_offset,
        # respectively)
        possible_starts = np.arange(start, stop, stride)

        # Possible window start is actually a start, if window size fits in
        # trial start and stop
        for i_window, s in enumerate(possible_starts):
            if (s + size) <= stop:
                window_starts.append(s)
                i_window_in_trials.append(i_window)
                i_trials.append(start_i)

        # If the last window start + window size is not the same as
        # stop + stop_offset, create another window that overlaps and stops
        # at onset + stop_offset
        if not drop_last_window:
            if window_starts[-1] + size != stop:
                window_starts.append(stop - size)
                i_window_in_trials.append(i_window_in_trials[-1] + 1)
                i_trials.append(start_i)

    # Set window stops to be event stops (rather than trial stops)
    window_stops = np.array(window_starts) + size
    if not (len(i_window_in_trials) == len(window_starts) == len(window_stops)):
        raise ValueError(
            f"{len(i_window_in_trials)} == {len(window_starts)} == {len(window_stops)}"
        )

    return i_trials, i_window_in_trials, window_starts, window_stops


def _check_windowing_arguments(
    trial_start_offset_samples,
    trial_stop_offset_samples,
    window_size_samples,
    window_stride_samples,
):
    assert isinstance(trial_start_offset_samples, (int, np.integer))
    assert isinstance(trial_stop_offset_samples, (int, np.integer)) or (
        trial_stop_offset_samples is None
    )
    assert isinstance(window_size_samples, (int, np.integer, type(None)))
    assert isinstance(window_stride_samples, (int, np.integer, type(None)))
    assert (window_size_samples is None) == (window_stride_samples is None)
    if window_size_samples is not None:
        assert window_size_samples > 0, "window size has to be larger than 0"
        assert window_stride_samples > 0, "window stride has to be larger than 0"


def _check_and_set_fixed_length_window_arguments(
    start_offset_samples,
    stop_offset_samples,
    window_size_samples,
    window_stride_samples,
    drop_last_window,
    lazy_metadata,
):
    """Raises warnings for incorrect input arguments and will set correct default values for
    stop_offset_samples & drop_last_window, if necessary.
    """
    _check_windowing_arguments(
        start_offset_samples,
        stop_offset_samples,
        window_size_samples,
        window_stride_samples,
    )

    if stop_offset_samples == 0:
        warnings.warn(
            "Meaning of `trial_stop_offset_samples`=0 has changed, use `None` "
            "to indicate end of trial/recording. Using `None`."
        )
        stop_offset_samples = None

    if start_offset_samples != 0 or stop_offset_samples is not None:
        warnings.warn(
            "Usage of offset_sample args in create_fixed_length_windows is deprecated and"
            " will be removed in future versions. Please use "
            'braindecode.preprocessing.preprocess.Preprocessor("crop", tmin, tmax)'
            " instead."
        )

    if (
        window_size_samples is not None
        and window_stride_samples is not None
        and drop_last_window is None
    ):
        raise ValueError(
            "drop_last_window must be set if both window_size_samples &"
            " window_stride_samples have also been set"
        )
    elif (
        window_size_samples is None
        and window_stride_samples is None
        and drop_last_window is False
    ):
        # necessary for following assertion
        drop_last_window = None

    assert (
        (window_size_samples is None)
        == (window_stride_samples is None)
        == (drop_last_window is None)
    )
    if not drop_last_window and lazy_metadata:
        raise ValueError(
            "Cannot have drop_last_window=False and lazy_metadata=True at the same time."
        )
    return stop_offset_samples, drop_last_window


def _get_windowing_kwargs(windowing_func_locals):
    input_kwargs = windowing_func_locals
    input_kwargs.pop("ds")
    windowing_kwargs = {k: v for k, v in input_kwargs.items()}
    return windowing_kwargs<|MERGE_RESOLUTION|>--- conflicted
+++ resolved
@@ -545,8 +545,6 @@
         # We could also just say we just assume window size=trial size
         # in case not given, without this condition...
         # but then would have to change functions overall
-<<<<<<< HEAD
-
         checker_trials_size = this_trial_sizes == window_size_samples
 
         if not np.all(checker_trials_size):
@@ -558,12 +556,6 @@
             events = events[checker_trials_size]
             onsets = onsets[checker_trials_size]
             stops = stops[checker_trials_size]
-=======
-        # to deal with varying window sizes hmmhmh
-        assert np.all(this_trial_sizes == window_size_samples), (
-            "All trial sizes should be the same if you do not supply a window size."
-        )
->>>>>>> f7750024
 
     description = events[:, -1]
 
