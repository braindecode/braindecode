--- conflicted
+++ resolved
@@ -1,6 +1,3 @@
-<<<<<<< HEAD
-import mne
-=======
 # Authors: Bruno Aristimunha <b.aristimunha@gmail.com>
 #          Pierre Guetschel <pierre.guetschel@gmail.com>
 #
@@ -11,7 +8,7 @@
 import logging
 import inspect
 
->>>>>>> ae843fe9
+import mne
 import numpy as np
 import torch
 from skorch import NeuralNet
@@ -139,14 +136,6 @@
             ("print_log", PrintLog()),
         ]
 
-<<<<<<< HEAD
-    def get_dataset(self, X, y=None):
-        """Get a dataset that contains the input data and is passed to
-        the iterator.
-
-        Override this if you want to initialize your dataset
-        differently.
-=======
     @abc.abstractmethod
     def _get_n_outputs(self, y, classes):
         pass
@@ -218,25 +207,12 @@
         module_kwargs = {f"module__{k}": v for k, v in module_kwargs.items()}
         self.set_params(**module_kwargs)
 
-    def partial_fit(self, X, y=None, classes=None, **fit_params):
-        """Fit the module.
-
-        If the module is initialized, it is not re-initialized, which
-        means that this method should be used if you want to continue
-        training a model (warm start).
-        If possible, signal-related parameters are inferred from the
-        data and passed to the module at initialisation.
-        Depending on the type of input passed, the following parameters
-        are inferred:
-
-          * mne.Epochs: ``n_times``, ``n_chans``, ``n_outputs``, ``chs_info``,
-            ``sfreq``, ``input_window_seconds``
-          * numpy array: ``n_times``, ``n_chans``, ``n_outputs``
-          * WindowsDataset with ``targets_from='metadata'``
-            (or BaseConcatDataset of such datasets): ``n_times``, ``n_chans``, ``n_outputs``
-          * other Dataset: ``n_times``, ``n_chans``
-          * other types: no parameters are inferred.
->>>>>>> ae843fe9
+  def get_dataset(self, X, y=None):
+        """Get a dataset that contains the input data and is passed to
+        the iterator.
+
+        Override this if you want to initialize your dataset
+        differently.
 
         Parameters
         ----------
@@ -260,7 +236,6 @@
           a Dataset that contains the target, ``y`` may be set to
           None.
 
-<<<<<<< HEAD
         Returns
         -------
         dataset
@@ -270,26 +245,13 @@
         if isinstance(X, mne.BaseEpochs):
             X = X.get_data(units='uV')
         return super().get_dataset(X, y)
-=======
-        classes : array, sahpe (n_classes,)
-          Solely for sklearn compatibility, currently unused.
-
-        **fit_params : dict
-          Additional parameters passed to the ``forward`` method of
-          the module and to the ``self.train_split`` call.
-
-        """
-        # this needs to be executed before the net is initialized:
-        if not self.signal_args_set_:
-            self._set_signal_args(X, y, classes)
-            self.signal_args_set_ = True
-        return super().partial_fit(X=X, y=y, classes=classes, **fit_params)
-
-    def fit(self, X, y=None, **fit_params):
-        """Initialize and fit the module.
-
-        If the module was already initialized, by calling fit, the
-        module will be re-initialized (unless ``warm_start`` is True).
+
+    def partial_fit(self, X, y=None, classes=None, **fit_params):
+        """Fit the module.
+
+        If the module is initialized, it is not re-initialized, which
+        means that this method should be used if you want to continue
+        training a model (warm start).
         If possible, signal-related parameters are inferred from the
         data and passed to the module at initialisation.
         Depending on the type of input passed, the following parameters
@@ -302,7 +264,7 @@
             (or BaseConcatDataset of such datasets): ``n_times``, ``n_chans``, ``n_outputs``
           * other Dataset: ``n_times``, ``n_chans``
           * other types: no parameters are inferred.
-
+      
         Parameters
         ----------
         X : input data, compatible with skorch.dataset.Dataset
@@ -324,6 +286,60 @@
           The same data types as for ``X`` are supported. If your X is
           a Dataset that contains the target, ``y`` may be set to
           None.
+    
+        classes : array, sahpe (n_classes,)
+          Solely for sklearn compatibility, currently unused.
+
+        **fit_params : dict
+          Additional parameters passed to the ``forward`` method of
+          the module and to the ``self.train_split`` call.
+
+        """
+        # this needs to be executed before the net is initialized:
+        if not self.signal_args_set_:
+            self._set_signal_args(X, y, classes)
+            self.signal_args_set_ = True
+        return super().partial_fit(X=X, y=y, classes=classes, **fit_params)
+
+    def fit(self, X, y=None, **fit_params):
+        """Initialize and fit the module.
+
+        If the module was already initialized, by calling fit, the
+        module will be re-initialized (unless ``warm_start`` is True).
+        If possible, signal-related parameters are inferred from the
+        data and passed to the module at initialisation.
+        Depending on the type of input passed, the following parameters
+        are inferred:
+
+          * mne.Epochs: ``n_times``, ``n_chans``, ``n_outputs``, ``chs_info``,
+            ``sfreq``, ``input_window_seconds``
+          * numpy array: ``n_times``, ``n_chans``, ``n_outputs``
+          * WindowsDataset with ``targets_from='metadata'``
+            (or BaseConcatDataset of such datasets): ``n_times``, ``n_chans``, ``n_outputs``
+          * other Dataset: ``n_times``, ``n_chans``
+          * other types: no parameters are inferred.
+
+        Parameters
+        ----------
+        X : input data, compatible with skorch.dataset.Dataset
+          By default, you should be able to pass:
+
+            * mne.Epochs
+            * numpy arrays
+            * torch tensors
+            * pandas DataFrame or Series
+            * scipy sparse CSR matrices
+            * a dictionary of the former three
+            * a list/tuple of the former three
+            * a Dataset
+
+          If this doesn't work with your data, you have to pass a
+          ``Dataset`` that can deal with the data.
+
+        y : target data, compatible with skorch.dataset.Dataset
+          The same data types as for ``X`` are supported. If your X is
+          a Dataset that contains the target, ``y`` may be set to
+          None.
 
         **fit_params : dict
           Additional parameters passed to the ``forward`` method of
@@ -333,5 +349,4 @@
         if not self.signal_args_set_:
             self._set_signal_args(X, y, classes=None)
             self.signal_args_set_ = True
-        return super().fit(X=X, y=y, **fit_params)
->>>>>>> ae843fe9
+        return super().fit(X=X, y=y, **fit_params)