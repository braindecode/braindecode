--- conflicted
+++ resolved
@@ -440,15 +440,10 @@
             hop_length=hop_length,
         )
 
-<<<<<<< HEAD
-        self.classifier = _ClassificationHead(
+        self.final_layer = _ClassificationHead(
             emb_size=emb_size,
             n_outputs=self.n_outputs,
             activation=activation,
-=======
-        self.final_layer = _ClassificationHead(
-            emb_size=emb_size, n_outputs=self.n_outputs
->>>>>>> d37a694b
         )
 
     def forward(self, x):
