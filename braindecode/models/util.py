--- conflicted
+++ resolved
@@ -79,12 +79,8 @@
     ("SPARCNet", ["n_chans", "n_outputs", "n_times"], None),
     ("ContraWR", ["n_chans", "n_outputs", "sfreq", "n_times"], dict(sfreq=200.0)),
     ("EEGNeX", ["n_chans", "n_outputs", "n_times"], None),
-<<<<<<< HEAD
     ("EEGSym", ["chs_info", "n_outputs", "n_times", "sfreq"], None),
-    ("TSceptionV1", ["n_chans", "n_outputs", "n_times", "sfreq"], dict(sfreq=200)),
-=======
     ("TSception", ["n_chans", "n_outputs", "n_times", "sfreq"], dict(sfreq=200.0)),
->>>>>>> a87156ca
     ("EEGTCNet", ["n_chans", "n_outputs", "n_times"], None),
     ("SyncNet", ["n_chans", "n_outputs", "n_times", "sfreq"], dict(sfreq=200)),
     ("MSVTNet", ["n_chans", "n_outputs", "n_times"], None),
