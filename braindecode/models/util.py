# Authors: Robin Schirrmeister <robintibor@gmail.com>
#          Hubert Banville <hubert.jbanville@gmail.com>
#
# License: BSD (3-clause)
import inspect
import pandas as pd
from pathlib import Path
import numpy as np
import torch
from scipy.special import log_softmax
from sklearn.utils import deprecated

import braindecode.models as models


@deprecated(
    "will be removed in version 1.0. Use EEGModuleMixin.to_dense_prediction_model method directly "
    "on the model object."
)
def to_dense_prediction_model(model, axis=(2, 3)):
    """
    Transform a sequential model with strides to a model that outputs
    dense predictions by removing the strides and instead inserting dilations.
    Modifies model in-place.

    Parameters
    ----------
    model: torch.nn.Module
        Model which modules will be modified
    axis: int or (int,int)
        Axis to transform (in terms of intermediate output axes)
        can either be 2, 3, or (2,3).

    Notes
    -----
    Does not yet work correctly for average pooling.
    Prior to version 0.1.7, there had been a bug that could move strides
    backwards one layer.

    """
    if not hasattr(axis, "__len__"):
        axis = [axis]
    assert all([ax in [2, 3] for ax in axis]), "Only 2 and 3 allowed for axis"
    axis = np.array(axis) - 2
    stride_so_far = np.array([1, 1])
    for module in model.modules():
        if hasattr(module, "dilation"):
            assert module.dilation == 1 or (module.dilation == (1, 1)), (
                "Dilation should equal 1 before conversion, maybe the model is "
                "already converted?"
            )
            new_dilation = [1, 1]
            for ax in axis:
                new_dilation[ax] = int(stride_so_far[ax])
            module.dilation = tuple(new_dilation)
        if hasattr(module, "stride"):
            if not hasattr(module.stride, "__len__"):
                module.stride = (module.stride, module.stride)
            stride_so_far *= np.array(module.stride)
            new_stride = list(module.stride)
            for ax in axis:
                new_stride[ax] = 1
            module.stride = tuple(new_stride)


@deprecated(
    "will be removed in version 1.0. Use EEGModuleMixin.get_output_shape method directly on the "
    "model object."
)
def get_output_shape(model, in_chans, input_window_samples):
    """Returns shape of neural network output for batch size equal 1.

    Returns
    -------
    output_shape: tuple
        shape of the network output for `batch_size==1` (1, ...)
    """
    with torch.no_grad():
        dummy_input = torch.ones(
            1,
            in_chans,
            input_window_samples,
            dtype=next(model.parameters()).dtype,
            device=next(model.parameters()).device,
        )
        output_shape = model(dummy_input).shape
    return output_shape


def _pad_shift_array(x, stride=1):
    """Zero-pad and shift rows of a 3D array.

    E.g., used to align predictions of corresponding windows in
    sequence-to-sequence models.

    Parameters
    ----------
    x : np.ndarray
        Array of shape (n_rows, n_classes, n_windows).
    stride : int
        Number of non-overlapping elements between two consecutive sequences.

    Returns
    -------
    np.ndarray :
        Array of shape (n_rows, n_classes, (n_rows - 1) * stride + n_windows)
        where each row is obtained by zero-padding the corresponding row in
        ``x`` before and after in the last dimension.
    """
    if x.ndim != 3:
        raise NotImplementedError(
            f"x must be of shape (n_rows, n_classes, n_windows), got {x.shape}"
        )
    x_padded = np.pad(x, ((0, 0), (0, 0), (0, (x.shape[0] - 1) * stride)))
    orig_strides = x_padded.strides
    new_strides = (
        orig_strides[0] - stride * orig_strides[2],
        orig_strides[1],
        orig_strides[2],
    )
    return np.lib.stride_tricks.as_strided(x_padded, strides=new_strides)


def aggregate_probas(logits, n_windows_stride=1):
    """Aggregate predicted probabilities with self-ensembling.

    Aggregate window-wise predicted probabilities obtained on overlapping
    sequences of windows using multiplicative voting as described in
    [Phan2018]_.

    Parameters
    ----------
    logits : np.ndarray
        Array of shape (n_sequences, n_classes, n_windows) containing the
        logits (i.e. the raw unnormalized scores for each class) for each
        window of each sequence.
    n_windows_stride : int
        Number of windows between two consecutive sequences. Default is 1
        (maximally overlapping sequences).

    Returns
    -------
    np.ndarray :
        Array of shape ((n_rows - 1) * stride + n_windows, n_classes)
        containing the aggregated predicted probabilities for each window
        contained in the input sequences.

    References
    ----------
    .. [Phan2018] Phan, H., Andreotti, F., Cooray, N., Chén, O. Y., &
        De Vos, M. (2018). Joint classification and prediction CNN framework
        for automatic sleep stage classification. IEEE Transactions on
        Biomedical Engineering, 66(5), 1285-1296.
    """
    log_probas = log_softmax(logits, axis=1)
    return _pad_shift_array(log_probas, stride=n_windows_stride).sum(axis=0).T


models_dict = {}

# For the models inside the init model, go through all the models
# check those have the EEGMixin class inherited. If they are, add them to the
# list.


def _init_models_dict():
    for m in inspect.getmembers(models, inspect.isclass):
        if (
            issubclass(m[1], models.base.EEGModuleMixin)
            and m[1] != models.base.EEGModuleMixin
        ):
            models_dict[m[0]] = m[1]


################################################################
# Test cases for models
#
# This list should be updated whenever a new model is added to
# braindecode (otherwise `test_completeness__models_test_cases`
# will fail).
# Each element in the list should be a tuple with structure
# (model_class, required_params, signal_params), such that:
#
# model_name: str
#   The name of the class of the model to be tested.
# required_params: list[str]
#   The signal-related parameters that are needed to initialize
#   the model.
# signal_params: dict | None
#   The characteristics of the signal that should be passed to
#   the model tested in case the default_signal_params are not
#   compatible with this model.
#   The keys of this dictionary can only be among those of
#   default_signal_params.
################################################################
models_mandatory_parameters = [
    ("ATCNet", ["n_chans", "n_outputs", "n_times"], None),
    ("BDTCN", ["n_chans", "n_outputs"], None),
    ("Deep4Net", ["n_chans", "n_outputs", "n_times"], None),
    ("DeepSleepNet", ["n_outputs"], None),
    ("EEGConformer", ["n_chans", "n_outputs", "n_times"], None),
    ("EEGInceptionERP", ["n_chans", "n_outputs", "n_times", "sfreq"], None),
    ("EEGInceptionMI", ["n_chans", "n_outputs", "n_times", "sfreq"], None),
    ("EEGITNet", ["n_chans", "n_outputs", "n_times"], None),
    ("EEGNetv1", ["n_chans", "n_outputs", "n_times"], None),
    ("EEGNetv4", ["n_chans", "n_outputs", "n_times"], None),
    ("EEGResNet", ["n_chans", "n_outputs", "n_times"], None),
    ("ShallowFBCSPNet", ["n_chans", "n_outputs", "n_times"], None),
    (
        "SleepStagerBlanco2020",
        ["n_chans", "n_outputs", "n_times"],
        # n_chans dividable by n_groups=2:
        dict(chs_info=[dict(ch_name=f"C{i}", kind="eeg") for i in range(1, 5)]),
    ),
    ("SleepStagerChambon2018", ["n_chans", "n_outputs", "n_times", "sfreq"], None),
    (
        "SleepStagerEldele2021",
        ["n_outputs", "n_times", "sfreq"],
        dict(sfreq=100, n_times=3000, chs_info=[dict(ch_name="C1", kind="eeg")]),
    ),  # 1 channel
    ("TIDNet", ["n_chans", "n_outputs", "n_times"], None),
    ("USleep", ["n_chans", "n_outputs", "n_times", "sfreq"], dict(sfreq=128)),
    ("BIOT", ["n_chans", "n_outputs", "sfreq"], None),
    ("AttentionBaseNet", ["n_chans", "n_outputs", "n_times"], None),
    ("Labram", ["n_chans", "n_outputs", "n_times"], None),
    ("EEGSimpleConv", ["n_chans", "n_outputs", "sfreq"], None),
    ("SPARCNet", ["n_chans", "n_outputs", "n_times"], None),
    ("ContraWR", ["n_chans", "n_outputs", "sfreq"], dict(sfreq=200)),
    ("EEGNeX", ["n_chans", "n_outputs", "n_times"], None),
    ("TSceptionV1", ["n_chans", "n_outputs", "n_times", "sfreq"], dict(sfreq=200)),
    ("EEGTCNet", ["n_chans", "n_outputs", "n_times"], None),
    ("SyncNet", ["n_chans", "n_outputs", "n_times"], None),
    ("MSVTNet", ["n_chans", "n_outputs", "n_times"], None),
    ("EEGMiner", ["n_chans", "n_outputs", "n_times", "sfreq"], dict(sfreq=200)),
    ("CTNet", ["n_chans", "n_outputs", "n_times"], None),
    ("SincShallowNet", ["n_chans", "n_outputs", "n_times", "sfreq"], dict(sfreq=250)),
    ("SCCNet", ["n_chans", "n_outputs", "n_times", "sfreq"], dict(sfreq=200)),
    ("SignalJEPA", ["chs_info"], None),
    ("SignalJEPA_Contextual", ["chs_info", "n_times", "n_outputs"], None),
    ("SignalJEPA_PostLocal", ["n_chans", "n_times", "n_outputs"], None),
    ("SignalJEPA_PreLocal", ["n_chans", "n_times", "n_outputs"], None),
    ("FBCNet", ["n_chans", "n_outputs", "n_times", "sfreq"], dict(sfreq=200)),
<<<<<<< HEAD
    ("FBMSNet", ["n_chans", "n_outputs", "n_times", "sfreq"], dict(sfreq=200)),
=======
    ("FBLightConvNet", ["n_chans", "n_outputs", "n_times", "sfreq"], dict(sfreq=200)),
>>>>>>> eca08c24
]

################################################################
# List of models that are not meant for classification
#
# Their output shape may difer from the expected output shape
# for classification models.
################################################################
non_classification_models = [
    "SignalJEPA",
]


################################################################
def get_summary_table(dir_name=None):
    if dir_name is None:
        dir_path = Path(__file__).parent
    else:
        dir_path = Path(dir_name) if not isinstance(dir_name, Path) else dir_name

    path = dir_path / "summary.csv"

    df = pd.read_csv(
        path,
        header=0,
        index_col="Model",
        skipinitialspace=True,
    )
    return df


_summary_table = get_summary_table()<|MERGE_RESOLUTION|>--- conflicted
+++ resolved
@@ -240,11 +240,8 @@
     ("SignalJEPA_PostLocal", ["n_chans", "n_times", "n_outputs"], None),
     ("SignalJEPA_PreLocal", ["n_chans", "n_times", "n_outputs"], None),
     ("FBCNet", ["n_chans", "n_outputs", "n_times", "sfreq"], dict(sfreq=200)),
-<<<<<<< HEAD
     ("FBMSNet", ["n_chans", "n_outputs", "n_times", "sfreq"], dict(sfreq=200)),
-=======
     ("FBLightConvNet", ["n_chans", "n_outputs", "n_times", "sfreq"], dict(sfreq=200)),
->>>>>>> eca08c24
 ]
 
 ################################################################
