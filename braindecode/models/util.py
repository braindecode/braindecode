# Authors: Robin Schirrmeister <robintibor@gmail.com>
#          Hubert Banville <hubert.jbanville@gmail.com>
#
# License: BSD (3-clause)
import inspect

import numpy as np
import torch
from scipy.special import log_softmax
from sklearn.utils import deprecated

import braindecode.models as models


@deprecated(
    "will be removed in version 1.0. Use EEGModuleMixin.to_dense_prediction_model method directly "
    "on the model object."
)
def to_dense_prediction_model(model, axis=(2, 3)):
    """
    Transform a sequential model with strides to a model that outputs
    dense predictions by removing the strides and instead inserting dilations.
    Modifies model in-place.

    Parameters
    ----------
    model: torch.nn.Module
        Model which modules will be modified
    axis: int or (int,int)
        Axis to transform (in terms of intermediate output axes)
        can either be 2, 3, or (2,3).

    Notes
    -----
    Does not yet work correctly for average pooling.
    Prior to version 0.1.7, there had been a bug that could move strides
    backwards one layer.

    """
    if not hasattr(axis, "__len__"):
        axis = [axis]
    assert all([ax in [2, 3] for ax in axis]), "Only 2 and 3 allowed for axis"
    axis = np.array(axis) - 2
    stride_so_far = np.array([1, 1])
    for module in model.modules():
        if hasattr(module, "dilation"):
            assert module.dilation == 1 or (module.dilation == (1, 1)), (
                "Dilation should equal 1 before conversion, maybe the model is "
                "already converted?"
            )
            new_dilation = [1, 1]
            for ax in axis:
                new_dilation[ax] = int(stride_so_far[ax])
            module.dilation = tuple(new_dilation)
        if hasattr(module, "stride"):
            if not hasattr(module.stride, "__len__"):
                module.stride = (module.stride, module.stride)
            stride_so_far *= np.array(module.stride)
            new_stride = list(module.stride)
            for ax in axis:
                new_stride[ax] = 1
            module.stride = tuple(new_stride)


@deprecated(
    "will be removed in version 1.0. Use EEGModuleMixin.get_output_shape method directly on the "
    "model object."
)
def get_output_shape(model, in_chans, input_window_samples):
    """Returns shape of neural network output for batch size equal 1.

    Returns
    -------
    output_shape: tuple
        shape of the network output for `batch_size==1` (1, ...)
    """
    with torch.no_grad():
        dummy_input = torch.ones(
            1,
            in_chans,
            input_window_samples,
            dtype=next(model.parameters()).dtype,
            device=next(model.parameters()).device,
        )
        output_shape = model(dummy_input).shape
    return output_shape


def _pad_shift_array(x, stride=1):
    """Zero-pad and shift rows of a 3D array.

    E.g., used to align predictions of corresponding windows in
    sequence-to-sequence models.

    Parameters
    ----------
    x : np.ndarray
        Array of shape (n_rows, n_classes, n_windows).
    stride : int
        Number of non-overlapping elements between two consecutive sequences.

    Returns
    -------
    np.ndarray :
        Array of shape (n_rows, n_classes, (n_rows - 1) * stride + n_windows)
        where each row is obtained by zero-padding the corresponding row in
        ``x`` before and after in the last dimension.
    """
    if x.ndim != 3:
        raise NotImplementedError(
            "x must be of shape (n_rows, n_classes, n_windows), got " f"{x.shape}"
        )
    x_padded = np.pad(x, ((0, 0), (0, 0), (0, (x.shape[0] - 1) * stride)))
    orig_strides = x_padded.strides
    new_strides = (
        orig_strides[0] - stride * orig_strides[2],
        orig_strides[1],
        orig_strides[2],
    )
    return np.lib.stride_tricks.as_strided(x_padded, strides=new_strides)


def aggregate_probas(logits, n_windows_stride=1):
    """Aggregate predicted probabilities with self-ensembling.

    Aggregate window-wise predicted probabilities obtained on overlapping
    sequences of windows using multiplicative voting as described in
    [Phan2018]_.

    Parameters
    ----------
    logits : np.ndarray
        Array of shape (n_sequences, n_classes, n_windows) containing the
        logits (i.e. the raw unnormalized scores for each class) for each
        window of each sequence.
    n_windows_stride : int
        Number of windows between two consecutive sequences. Default is 1
        (maximally overlapping sequences).

    Returns
    -------
    np.ndarray :
        Array of shape ((n_rows - 1) * stride + n_windows, n_classes)
        containing the aggregated predicted probabilities for each window
        contained in the input sequences.

    References
    ----------
    .. [Phan2018] Phan, H., Andreotti, F., Cooray, N., Chén, O. Y., &
        De Vos, M. (2018). Joint classification and prediction CNN framework
        for automatic sleep stage classification. IEEE Transactions on
        Biomedical Engineering, 66(5), 1285-1296.
    """
    log_probas = log_softmax(logits, axis=1)
    return _pad_shift_array(log_probas, stride=n_windows_stride).sum(axis=0).T


models_dict = {}

# For the models inside the init model, go through all the models
# check those have the EEGMixin class inherited. If they are, add them to the
# list.


def _init_models_dict():
    for m in inspect.getmembers(models, inspect.isclass):
        if (
            issubclass(m[1], models.base.EEGModuleMixin)
            and m[1] != models.base.EEGModuleMixin
        ):
            models_dict[m[0]] = m[1]


################################################################
# Test cases for models
#
# This list should be updated whenever a new model is added to
# braindecode (otherwise `test_completeness__models_test_cases`
# will fail).
# Each element in the list should be a tuple with structure
# (model_class, required_params, signal_params), such that:
#
# model_name: str
#   The name of the class of the model to be tested.
# required_params: list[str]
#   The signal-related parameters that are needed to initialize
#   the model.
# signal_params: dict | None
#   The characteristics of the signal that should be passed to
#   the model tested in case the default_signal_params are not
#   compatible with this model.
#   The keys of this dictionary can only be among those of
#   default_signal_params.
################################################################
models_mandatory_parameters = [
    ("ATCNet", ["n_chans", "n_outputs", "n_times"], None),
    ("Deep4Net", ["n_chans", "n_outputs", "n_times"], None),
    ("DeepSleepNet", ["n_outputs"], None),
    ("EEGConformer", ["n_chans", "n_outputs", "n_times"], None),
    ("EEGInceptionERP", ["n_chans", "n_outputs", "n_times", "sfreq"], None),
    ("EEGInceptionMI", ["n_chans", "n_outputs", "n_times", "sfreq"], None),
    ("EEGITNet", ["n_chans", "n_outputs", "n_times"], None),
    ("EEGNetv1", ["n_chans", "n_outputs", "n_times"], None),
    ("EEGNetv4", ["n_chans", "n_outputs", "n_times"], None),
    ("EEGResNet", ["n_chans", "n_outputs", "n_times"], None),
    ("HybridNet", ["n_chans", "n_outputs", "n_times"], None),
    ("ShallowFBCSPNet", ["n_chans", "n_outputs", "n_times"], None),
    (
        "SleepStagerBlanco2020",
        ["n_chans", "n_outputs", "n_times"],
        # n_chans dividable by n_groups=2:
        dict(chs_info=[dict(ch_name=f"C{i}", kind="eeg") for i in range(1, 5)]),
    ),
    ("SleepStagerChambon2018", ["n_chans", "n_outputs", "n_times", "sfreq"], None),
    (
        "SleepStagerEldele2021",
        ["n_outputs", "n_times", "sfreq"],
        dict(sfreq=100, n_times=3000, chs_info=[dict(ch_name="C1", kind="eeg")]),
    ),  # 1 channel
    ("TCN", ["n_chans", "n_outputs"], None),
    ("TIDNet", ["n_chans", "n_outputs", "n_times"], None),
    ("USleep", ["n_chans", "n_outputs", "n_times", "sfreq"], dict(sfreq=128)),
    ("BIOT", ["n_chans", "n_outputs", "sfreq"], None),
    ("AttentionBaseNet", ["n_chans", "n_outputs", "n_times"], None),
    ("Labram", ["n_chans", "n_outputs", "n_times"], None),
    ("EEGSimpleConv", ["n_chans", "n_outputs", "sfreq"], None),
    ("SPARCNet", ["n_chans", "n_outputs", "n_times"], None),
    ("ContraWR", ["n_chans", "n_outputs", "sfreq"], dict(sfreq=200)),
    ("EEGNeX", ["n_chans", "n_outputs", "n_times"], None),
<<<<<<< HEAD
    ("TSception", ["n_chans", "n_outputs", "n_times", "sfreq"], None),
=======
    ("EEGTCNet", ["n_chans", "n_outputs", "n_times"], None),
    ("SyncNet", ["n_chans", "n_outputs", "n_times"], None),
>>>>>>> 35a0fdf8
]<|MERGE_RESOLUTION|>--- conflicted
+++ resolved
@@ -227,10 +227,7 @@
     ("SPARCNet", ["n_chans", "n_outputs", "n_times"], None),
     ("ContraWR", ["n_chans", "n_outputs", "sfreq"], dict(sfreq=200)),
     ("EEGNeX", ["n_chans", "n_outputs", "n_times"], None),
-<<<<<<< HEAD
     ("TSception", ["n_chans", "n_outputs", "n_times", "sfreq"], None),
-=======
     ("EEGTCNet", ["n_chans", "n_outputs", "n_times"], None),
     ("SyncNet", ["n_chans", "n_outputs", "n_times"], None),
->>>>>>> 35a0fdf8
 ]