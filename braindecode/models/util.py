# Authors: Robin Schirrmeister <robintibor@gmail.com>
#          Hubert Banville <hubert.jbanville@gmail.com>
#
# License: BSD (3-clause)
import inspect

import numpy as np
import torch
from scipy.special import log_softmax
from sklearn.utils import deprecated

import braindecode.models as models


@deprecated(
    "will be removed in version 1.0. Use EEGModuleMixin.to_dense_prediction_model method directly "
    "on the model object."
)
def to_dense_prediction_model(model, axis=(2, 3)):
    """
    Transform a sequential model with strides to a model that outputs
    dense predictions by removing the strides and instead inserting dilations.
    Modifies model in-place.

    Parameters
    ----------
    model: torch.nn.Module
        Model which modules will be modified
    axis: int or (int,int)
        Axis to transform (in terms of intermediate output axes)
        can either be 2, 3, or (2,3).

    Notes
    -----
    Does not yet work correctly for average pooling.
    Prior to version 0.1.7, there had been a bug that could move strides
    backwards one layer.

    """
    if not hasattr(axis, "__len__"):
        axis = [axis]
    assert all([ax in [2, 3] for ax in axis]), "Only 2 and 3 allowed for axis"
    axis = np.array(axis) - 2
    stride_so_far = np.array([1, 1])
    for module in model.modules():
        if hasattr(module, "dilation"):
            assert module.dilation == 1 or (module.dilation == (1, 1)), (
                "Dilation should equal 1 before conversion, maybe the model is "
                "already converted?"
            )
            new_dilation = [1, 1]
            for ax in axis:
                new_dilation[ax] = int(stride_so_far[ax])
            module.dilation = tuple(new_dilation)
        if hasattr(module, "stride"):
            if not hasattr(module.stride, "__len__"):
                module.stride = (module.stride, module.stride)
            stride_so_far *= np.array(module.stride)
            new_stride = list(module.stride)
            for ax in axis:
                new_stride[ax] = 1
            module.stride = tuple(new_stride)


@deprecated(
    "will be removed in version 1.0. Use EEGModuleMixin.get_output_shape method directly on the "
    "model object."
)
def get_output_shape(model, in_chans, input_window_samples):
    """Returns shape of neural network output for batch size equal 1.

    Returns
    -------
    output_shape: tuple
        shape of the network output for `batch_size==1` (1, ...)
    """
    with torch.no_grad():
        dummy_input = torch.ones(
            1,
            in_chans,
            input_window_samples,
            dtype=next(model.parameters()).dtype,
            device=next(model.parameters()).device,
        )
        output_shape = model(dummy_input).shape
    return output_shape


def _pad_shift_array(x, stride=1):
    """Zero-pad and shift rows of a 3D array.

    E.g., used to align predictions of corresponding windows in
    sequence-to-sequence models.

    Parameters
    ----------
    x : np.ndarray
        Array of shape (n_rows, n_classes, n_windows).
    stride : int
        Number of non-overlapping elements between two consecutive sequences.

    Returns
    -------
    np.ndarray :
        Array of shape (n_rows, n_classes, (n_rows - 1) * stride + n_windows)
        where each row is obtained by zero-padding the corresponding row in
        ``x`` before and after in the last dimension.
    """
    if x.ndim != 3:
        raise NotImplementedError(
            "x must be of shape (n_rows, n_classes, n_windows), got " f"{x.shape}"
        )
    x_padded = np.pad(x, ((0, 0), (0, 0), (0, (x.shape[0] - 1) * stride)))
    orig_strides = x_padded.strides
    new_strides = (
        orig_strides[0] - stride * orig_strides[2],
        orig_strides[1],
        orig_strides[2],
    )
    return np.lib.stride_tricks.as_strided(x_padded, strides=new_strides)


def aggregate_probas(logits, n_windows_stride=1):
    """Aggregate predicted probabilities with self-ensembling.

    Aggregate window-wise predicted probabilities obtained on overlapping
    sequences of windows using multiplicative voting as described in
    [Phan2018]_.

    Parameters
    ----------
    logits : np.ndarray
        Array of shape (n_sequences, n_classes, n_windows) containing the
        logits (i.e. the raw unnormalized scores for each class) for each
        window of each sequence.
    n_windows_stride : int
        Number of windows between two consecutive sequences. Default is 1
        (maximally overlapping sequences).

    Returns
    -------
    np.ndarray :
        Array of shape ((n_rows - 1) * stride + n_windows, n_classes)
        containing the aggregated predicted probabilities for each window
        contained in the input sequences.

    References
    ----------
    .. [Phan2018] Phan, H., Andreotti, F., Cooray, N., Chén, O. Y., &
        De Vos, M. (2018). Joint classification and prediction CNN framework
        for automatic sleep stage classification. IEEE Transactions on
        Biomedical Engineering, 66(5), 1285-1296.
    """
    log_probas = log_softmax(logits, axis=1)
    return _pad_shift_array(log_probas, stride=n_windows_stride).sum(axis=0).T


models_dict = {}

# For the models inside the init model, go through all the models
# check those have the EEGMixin class inherited. If they are, add them to the
# list.


def _init_models_dict():
    for m in inspect.getmembers(models, inspect.isclass):
        if (
            issubclass(m[1], models.base.EEGModuleMixin)
            and m[1] != models.base.EEGModuleMixin
        ):
            models_dict[m[0]] = m[1]


################################################################
# Test cases for models
#
# This list should be updated whenever a new model is added to
# braindecode (otherwise `test_completeness__models_test_cases`
# will fail).
# Each element in the list should be a tuple with structure
# (model_class, required_params, signal_params), such that:
#
# model_name: str
#   The name of the class of the model to be tested.
# required_params: list[str]
#   The signal-related parameters that are needed to initialize
#   the model.
# signal_params: dict | None
#   The characteristics of the signal that should be passed to
#   the model tested in case the default_signal_params are not
#   compatible with this model.
#   The keys of this dictionary can only be among those of
#   default_signal_params.
################################################################
models_mandatory_parameters = [
    ("ATCNet", ["n_chans", "n_outputs", "n_times"], None),
    ("BDTCN", ["n_chans", "n_outputs"], None),
    ("Deep4Net", ["n_chans", "n_outputs", "n_times"], None),
    ("DeepSleepNet", ["n_outputs"], None),
    ("EEGConformer", ["n_chans", "n_outputs", "n_times"], None),
    ("EEGInceptionERP", ["n_chans", "n_outputs", "n_times", "sfreq"], None),
    ("EEGInceptionMI", ["n_chans", "n_outputs", "n_times", "sfreq"], None),
    ("EEGITNet", ["n_chans", "n_outputs", "n_times"], None),
    ("EEGNetv1", ["n_chans", "n_outputs", "n_times"], None),
    ("EEGNetv4", ["n_chans", "n_outputs", "n_times"], None),
    ("EEGResNet", ["n_chans", "n_outputs", "n_times"], None),
    ("ShallowFBCSPNet", ["n_chans", "n_outputs", "n_times"], None),
    (
        "SleepStagerBlanco2020",
        ["n_chans", "n_outputs", "n_times"],
        # n_chans dividable by n_groups=2:
        dict(chs_info=[dict(ch_name=f"C{i}", kind="eeg") for i in range(1, 5)]),
    ),
    ("SleepStagerChambon2018", ["n_chans", "n_outputs", "n_times", "sfreq"], None),
    (
        "SleepStagerEldele2021",
        ["n_outputs", "n_times", "sfreq"],
        dict(sfreq=100, n_times=3000, chs_info=[dict(ch_name="C1", kind="eeg")]),
    ),  # 1 channel
    ("TIDNet", ["n_chans", "n_outputs", "n_times"], None),
    ("USleep", ["n_chans", "n_outputs", "n_times", "sfreq"], dict(sfreq=128)),
    ("BIOT", ["n_chans", "n_outputs", "sfreq"], None),
    ("AttentionBaseNet", ["n_chans", "n_outputs", "n_times"], None),
    ("Labram", ["n_chans", "n_outputs", "n_times"], None),
    ("EEGSimpleConv", ["n_chans", "n_outputs", "sfreq"], None),
    ("SPARCNet", ["n_chans", "n_outputs", "n_times"], None),
    ("ContraWR", ["n_chans", "n_outputs", "sfreq"], dict(sfreq=200)),
    ("EEGNeX", ["n_chans", "n_outputs", "n_times"], None),
    ("EEGSym", ["chs_info", "n_outputs", "n_times", "sfreq"], None),
    ("TSceptionV1", ["n_chans", "n_outputs", "n_times", "sfreq"], dict(sfreq=200)),
    ("EEGTCNet", ["n_chans", "n_outputs", "n_times"], None),
<<<<<<< HEAD
    ("SyncNet", ["n_chans", "n_outputs", "n_times", "sfreq"], dict(sfreq=200)),
=======
    ("SyncNet", ["n_chans", "n_outputs", "n_times"], None),
    ("MSVTNet", ["n_chans", "n_outputs", "n_times"], None),
    ("EEGMiner", ["n_chans", "n_outputs", "n_times", "sfreq"], dict(sfreq=200)),
>>>>>>> 4b77d11d
    ("CTNet", ["n_chans", "n_outputs", "n_times"], None),
    ("SincShallowNet", ["n_chans", "n_outputs", "n_times", "sfreq"], dict(sfreq=250)),
    ("SCCNet", ["n_chans", "n_outputs", "n_times", "sfreq"], dict(sfreq=200)),
]<|MERGE_RESOLUTION|>--- conflicted
+++ resolved
@@ -229,13 +229,9 @@
     ("EEGSym", ["chs_info", "n_outputs", "n_times", "sfreq"], None),
     ("TSceptionV1", ["n_chans", "n_outputs", "n_times", "sfreq"], dict(sfreq=200)),
     ("EEGTCNet", ["n_chans", "n_outputs", "n_times"], None),
-<<<<<<< HEAD
     ("SyncNet", ["n_chans", "n_outputs", "n_times", "sfreq"], dict(sfreq=200)),
-=======
-    ("SyncNet", ["n_chans", "n_outputs", "n_times"], None),
     ("MSVTNet", ["n_chans", "n_outputs", "n_times"], None),
     ("EEGMiner", ["n_chans", "n_outputs", "n_times", "sfreq"], dict(sfreq=200)),
->>>>>>> 4b77d11d
     ("CTNet", ["n_chans", "n_outputs", "n_times"], None),
     ("SincShallowNet", ["n_chans", "n_outputs", "n_times", "sfreq"], dict(sfreq=250)),
     ("SCCNet", ["n_chans", "n_outputs", "n_times", "sfreq"], dict(sfreq=200)),
