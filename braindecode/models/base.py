--- conflicted
+++ resolved
@@ -173,7 +173,6 @@
         return self._sfreq
 
     @property
-<<<<<<< HEAD
     def add_log_softmax(self):
         if self._add_log_softmax:
             warnings.warn("LogSoftmax final layer will be removed! " +
@@ -181,7 +180,8 @@
                           "Check the documentation of the torch.nn loss functions: " +
                           "https://pytorch.org/docs/stable/nn.html#loss-functions .")
         return self._add_log_softmax
-=======
+      
+    @property
     def input_shape(self) -> Tuple[int]:
         """Input data shape."""
         return (1, self.n_chans, self.n_times)
@@ -259,7 +259,6 @@
                 for ax in axis:
                     new_stride[ax] = 1
                 module.stride = tuple(new_stride)
->>>>>>> 8cbd7b27
 
     def get_torchinfo_statistics(
             self,
