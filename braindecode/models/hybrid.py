# Authors: Robin Schirrmeister <robintibor@gmail.com>
#
# License: BSD (3-clause)

import torch
from torch import nn
from torch.nn import ConstantPad2d

from .deep4 import Deep4Net
from .util import to_dense_prediction_model
from .shallow_fbcsp import ShallowFBCSPNet
from .base import EEGModuleMixin, deprecated_args


class HybridNet(EEGModuleMixin, nn.Module):
    """Hybrid ConvNet model from Schirrmeister et al 2017.

    See [Schirrmeister2017]_ for details.

    References
    ----------
    .. [Schirrmeister2017] Schirrmeister, R. T., Springenberg, J. T., Fiederer,
       L. D. J., Glasstetter, M., Eggensperger, K., Tangermann, M., Hutter, F.
       & Ball, T. (2017).
       Deep learning with convolutional neural networks for EEG decoding and
       visualization.
       Human Brain Mapping , Aug. 2017.
       Online: http://dx.doi.org/10.1002/hbm.23730
    """

<<<<<<< HEAD
    def __init__(self, in_chans, n_classes, input_window_samples):
        super(HybridNet, self).__init__()
        self.mapping = {
            'final_conv.weight': 'final_layer.weight',
            'final_conv.bias': 'final_layer.bias'
        }
=======
    def __init__(self, n_chans=None, n_outputs=None, n_times=None,
                 in_chans=None, n_classes=None, input_window_samples=None,
                 add_log_softmax=True):

        n_chans, n_outputs, n_times = deprecated_args(
            self,
            ('in_chans', 'n_chans', in_chans, n_chans),
            ('n_classes', 'n_outputs', n_classes, n_outputs),
            ('input_window_samples', 'n_times', input_window_samples, n_times),
        )
        super().__init__(
            n_outputs=n_outputs,
            n_chans=n_chans,
            n_times=n_times,
            add_log_softmax=add_log_softmax,
        )
>>>>>>> a4c896d2

        deep_model = Deep4Net(
            n_chans=n_chans,
            n_outputs=n_outputs,
            n_filters_time=20,
            n_filters_spat=30,
            n_filters_2=40,
            n_filters_3=50,
            n_filters_4=60,
            n_times=n_times,
            final_conv_length=2,
        )
        shallow_model = ShallowFBCSPNet(
            n_chans=n_chans,
            n_outputs=n_outputs,
            n_times=n_times,
            n_filters_time=30,
            n_filters_spat=40,
            filter_time_length=28,
            final_conv_length=29,
        )

        del n_outputs, n_chans, n_times
        del in_chans, n_classes, input_window_samples

        reduced_deep_model = nn.Sequential()
        for name, module in deep_model.named_children():
            if name == "conv_classifier":
                new_conv_layer = nn.Conv2d(
                    module.in_channels,
                    60,
                    kernel_size=module.kernel_size,
                    stride=module.stride,
                )
                reduced_deep_model.add_module("deep_final_conv", new_conv_layer)
                break
            reduced_deep_model.add_module(name, module)

        reduced_shallow_model = nn.Sequential()
        for name, module in shallow_model.named_children():
            if name == "conv_classifier":
                new_conv_layer = nn.Conv2d(
                    module.in_channels,
                    40,
                    kernel_size=module.kernel_size,
                    stride=module.stride,
                )
                reduced_shallow_model.add_module(
                    "shallow_final_conv", new_conv_layer
                )
                break
            reduced_shallow_model.add_module(name, module)

        to_dense_prediction_model(reduced_deep_model)
        to_dense_prediction_model(reduced_shallow_model)
        self.reduced_deep_model = reduced_deep_model
        self.reduced_shallow_model = reduced_shallow_model
<<<<<<< HEAD

        self.final_layer = nn.Conv2d(
            100, n_classes, kernel_size=(1, 1), stride=1
=======
        self.final_conv = nn.Conv2d(
            100, self.n_outputs, kernel_size=(1, 1), stride=1
>>>>>>> a4c896d2
        )

    def forward(self, x):
        """Forward pass.

        Parameters
        ----------
        x: torch.Tensor
            Batch of EEG windows of shape (batch_size, n_channels, n_times).
        """
        deep_out = self.reduced_deep_model(x)
        shallow_out = self.reduced_shallow_model(x)

        n_diff_deep_shallow = deep_out.size()[2] - shallow_out.size()[2]

        if n_diff_deep_shallow < 0:
            deep_out = ConstantPad2d((0, 0, -n_diff_deep_shallow, 0), 0)(
                deep_out
            )
        elif n_diff_deep_shallow > 0:
            shallow_out = ConstantPad2d((0, 0, n_diff_deep_shallow, 0), 0)(
                shallow_out
            )

        merged_out = torch.cat((deep_out, shallow_out), dim=1)
<<<<<<< HEAD
        linear_out = self.final_layer(merged_out)
        softmaxed = nn.LogSoftmax(dim=1)(linear_out)
        squeezed = softmaxed.squeeze(3)
=======
        linear_out = self.final_conv(merged_out)
        if self.add_log_softmax:
            output = nn.LogSoftmax(dim=1)(linear_out)
        else:
            output = nn.Identity()(linear_out)
        squeezed = output.squeeze(3)
>>>>>>> a4c896d2
        return squeezed<|MERGE_RESOLUTION|>--- conflicted
+++ resolved
@@ -28,14 +28,6 @@
        Online: http://dx.doi.org/10.1002/hbm.23730
     """
 
-<<<<<<< HEAD
-    def __init__(self, in_chans, n_classes, input_window_samples):
-        super(HybridNet, self).__init__()
-        self.mapping = {
-            'final_conv.weight': 'final_layer.weight',
-            'final_conv.bias': 'final_layer.bias'
-        }
-=======
     def __init__(self, n_chans=None, n_outputs=None, n_times=None,
                  in_chans=None, n_classes=None, input_window_samples=None,
                  add_log_softmax=True):
@@ -52,7 +44,10 @@
             n_times=n_times,
             add_log_softmax=add_log_softmax,
         )
->>>>>>> a4c896d2
+        self.mapping = {
+            'final_conv.weight': 'final_layer.weight',
+            'final_conv.bias': 'final_layer.bias'
+        }
 
         deep_model = Deep4Net(
             n_chans=n_chans,
@@ -110,14 +105,9 @@
         to_dense_prediction_model(reduced_shallow_model)
         self.reduced_deep_model = reduced_deep_model
         self.reduced_shallow_model = reduced_shallow_model
-<<<<<<< HEAD
 
-        self.final_layer = nn.Conv2d(
-            100, n_classes, kernel_size=(1, 1), stride=1
-=======
         self.final_conv = nn.Conv2d(
             100, self.n_outputs, kernel_size=(1, 1), stride=1
->>>>>>> a4c896d2
         )
 
     def forward(self, x):
@@ -143,16 +133,12 @@
             )
 
         merged_out = torch.cat((deep_out, shallow_out), dim=1)
-<<<<<<< HEAD
-        linear_out = self.final_layer(merged_out)
-        softmaxed = nn.LogSoftmax(dim=1)(linear_out)
-        squeezed = softmaxed.squeeze(3)
-=======
+
         linear_out = self.final_conv(merged_out)
         if self.add_log_softmax:
             output = nn.LogSoftmax(dim=1)(linear_out)
         else:
             output = nn.Identity()(linear_out)
         squeezed = output.squeeze(3)
->>>>>>> a4c896d2
+
         return squeezed