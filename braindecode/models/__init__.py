--- conflicted
+++ resolved
@@ -36,11 +36,8 @@
 from .msvtnet import MSVTNet
 from .eegminer import EEGMiner
 from .ctnet import CTNet
-<<<<<<< HEAD
 from .sinc_shallow import SincShallowNet
-=======
 from .sccnet import SCCNet
->>>>>>> b86d9fab
 
 # Call this last in order to make sure the dataset list is populated with
 # the models imported in this file.
