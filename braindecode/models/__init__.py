--- conflicted
+++ resolved
@@ -34,11 +34,8 @@
 from .eegtcnet import EEGTCNet
 from .syncnet import SyncNet
 from .fbcnet import FBCNet
-<<<<<<< HEAD
+from .eegminer import EEGMiner
 from .fbmsnet import FBMSNet
-=======
-from .eegminer import EEGMiner
->>>>>>> 73db0c0a
 from .ctnet import CTNet
 
 # Call this last in order to make sure the dataset list is populated with
