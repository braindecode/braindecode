--- conflicted
+++ resolved
@@ -45,11 +45,8 @@
     SignalJEPA,
 )
 from .fbcnet import FBCNet
-<<<<<<< HEAD
 from .fbmsnet import FBMSNet
-=======
 from .fblightconvnet import FBLightConvNet
->>>>>>> eca08c24
 
 # Call this last in order to make sure the dataset list is populated with
 # the models imported in this file.
