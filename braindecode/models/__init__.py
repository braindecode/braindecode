"""
Some predefined network architectures for EEG decoding.
"""

from .attentionbasenet import AttentionBaseNet
from .base import EEGModuleMixin
from .biot import BIOT
from .eegconformer import EEGConformer
from .eegitnet import EEGITNet
from .deep4 import Deep4Net
from .deepsleepnet import DeepSleepNet
from .eegnet import EEGNetv4, EEGNetv1
from .hybrid import HybridNet
from .shallow_fbcsp import ShallowFBCSPNet
from .eegresnet import EEGResNet
from .eeginception_erp import EEGInceptionERP
from .eeginception_mi import EEGInceptionMI
from .atcnet import ATCNet
from .tcn import TCN
from .sleep_stager_chambon_2018 import SleepStagerChambon2018
from .sleep_stager_blanco_2020 import SleepStagerBlanco2020
from .sleep_stager_eldele_2021 import SleepStagerEldele2021
from .tidnet import TIDNet
from .usleep import USleep
from .util import get_output_shape, to_dense_prediction_model
from .modules import TimeDistributed
from .util import _init_models_dict, models_mandatory_parameters
from .labram import Labram
from .eegsimpleconv import EEGSimpleConv
from .sparcnet import SPARCNet
from .contrawr import ContraWR
from .eegnex import EEGNeX
from .tsinception import TSceptionV1
from .eegtcnet import EEGTCNet
from .syncnet import SyncNet
<<<<<<< HEAD
from .sinc_shallow import SincShallowNet
=======
from .lmda import LMDANet
from .sccnet import SCCNet
from .fbcnet import FBCNet
from .ifnet import IFNetV2
>>>>>>> 8e83550b
from .eegminer import EEGMiner
from .fblightconvnet import FBLightConvNet
from .fbmsnet import FBMSNet
from .ctnet import CTNet


# Call this last in order to make sure the dataset list is populated with
# the models imported in this file.
_init_models_dict()<|MERGE_RESOLUTION|>--- conflicted
+++ resolved
@@ -33,14 +33,11 @@
 from .tsinception import TSceptionV1
 from .eegtcnet import EEGTCNet
 from .syncnet import SyncNet
-<<<<<<< HEAD
 from .sinc_shallow import SincShallowNet
-=======
 from .lmda import LMDANet
 from .sccnet import SCCNet
 from .fbcnet import FBCNet
 from .ifnet import IFNetV2
->>>>>>> 8e83550b
 from .eegminer import EEGMiner
 from .fblightconvnet import FBLightConvNet
 from .fbmsnet import FBMSNet
