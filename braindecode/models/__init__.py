"""
Some predefined network architectures for EEG decoding.
"""

from .deep4 import Deep4Net
from .eegnet import EEGNetv4, EEGNetv1
from .hybrid import HybridNet
from .shallow_fbcsp import ShallowFBCSPNet
from .eegresnet import EEGResNet
from .tcn import TCN
from .sleep_stager_chambon_2018 import SleepStagerChambon2018
from .tidnet import TIDNet
from .util import get_output_shape
<<<<<<< HEAD
from .usleep import USleep
from .tidnet import TIDNet
=======
from .modules import TimeDistributed
>>>>>>> 83b02892
<|MERGE_RESOLUTION|>--- conflicted
+++ resolved
@@ -10,10 +10,6 @@
 from .tcn import TCN
 from .sleep_stager_chambon_2018 import SleepStagerChambon2018
 from .tidnet import TIDNet
+from .usleep import USleep
 from .util import get_output_shape
-<<<<<<< HEAD
-from .usleep import USleep
-from .tidnet import TIDNet
-=======
-from .modules import TimeDistributed
->>>>>>> 83b02892
+from .modules import TimeDistributed