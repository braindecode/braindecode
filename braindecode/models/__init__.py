--- conflicted
+++ resolved
@@ -30,12 +30,9 @@
 from .sparcnet import SPARCNet
 from .contrawr import ContraWR
 from .eegnex import EEGNeX
-<<<<<<< HEAD
 from .tsinception import TSception
-=======
 from .eegtcnet import EEGTCNet
 from .syncnet import SyncNet
->>>>>>> 35a0fdf8
 
 # Call this last in order to make sure the dataset list is populated with
 # the models imported in this file.
