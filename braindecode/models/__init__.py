"""
Some predefined network architectures for EEG decoding.
"""

from .deep4 import Deep4Net
from .eegnet import EEGNetv4, EEGNetv1
from .hybrid import HybridNet
from .shallow_fbcsp import ShallowFBCSPNet
from .eegresnet import EEGResNet
from .tcn import TCN
from .sleep_stager_chambon_2018 import SleepStagerChambon2018
from .util import get_output_shape
<<<<<<< HEAD
from .usleep import USleep
=======
from .tidnet import TIDNet
>>>>>>> 7ca77c43
<|MERGE_RESOLUTION|>--- conflicted
+++ resolved
@@ -10,8 +10,5 @@
 from .tcn import TCN
 from .sleep_stager_chambon_2018 import SleepStagerChambon2018
 from .util import get_output_shape
-<<<<<<< HEAD
 from .usleep import USleep
-=======
-from .tidnet import TIDNet
->>>>>>> 7ca77c43
+from .tidnet import TIDNet