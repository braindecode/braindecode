--- conflicted
+++ resolved
@@ -1,11 +1,7 @@
 """
 Some predefined network architectures for EEG decoding.
 """
-<<<<<<< HEAD
 from .attentionbasenet import AttentionBaseNet
-=======
-
->>>>>>> ab87bbba
 from .base import EEGModuleMixin
 from .biot import BIOT
 from .eegconformer import EEGConformer
