import numpy as np
import torch
from torch import nn
from torch.nn import init
from torch.nn.functional import elu, upsample
from torch.nn.modules.batchnorm import BatchNorm1d


# TODO: check extra params

<<<<<<< HEAD
class EncoderBlock(nn.Module):
    '''Encoding block for a timeseries x of shape (B, C, T).
    With each new block (depth):
        -- the temporal dimension shrinks (via maxpooling in the time-domain)
        -- the spatial dimension expands (via more conv1d filters in the time-domain).
    both do so at exponential rates.
    '''
    def __init__(self,
                 depth=3,
                 in_channels=2,
                 out_channels=2,
                 kernel_size=9,
                 downsample=2,
                 complexity_factor=2):
        super().__init__()
        self.in_channels = in_channels
        self.out_channels = out_channels
        self.kernel_size = kernel_size  # choose odd nb
        self.complexity_factor = complexity_factor
        self.downsample = downsample
        padding = (kernel_size - 1) // 2   # chosen to preserve dimension
        assert kernel_size % 2 == 1, 'Choose kernel_size to be an odd number.'

        self.encoder_block = nn.Sequential(
                nn.Conv1d(in_channels=in_channels, 
                            out_channels=out_channels, 
                            kernel_size=kernel_size, 
                            padding=padding),
                nn.ELU(),
                nn.BatchNorm1d(num_features=out_channels),
            )

    def forward(self, x):
        x = self.encoder_block(x)
        residual = x
        x = nn.MaxPool1d(kernel_size=self.downsample)(x)
        return x, residual


class DecoderBlock(nn.Module):
    '''Decoding block for a timeseries x of shape (B, C, T).
    With each new block (depth):
        -- the temporal dimension expands (via upsampling in the time-domain)
        -- the spatial dimension is preserved
    the first does so at an exponential rate.
    '''
    def __init__(self,
                 depth=3,
                 in_channels=2,
                 out_channels=2,
                 kernel_size=9,
                 upsample=2,
                 complexity_factor=2):
        super().__init__()
        self.in_channels = in_channels
        self.out_channels = out_channels
        self.kernel_size = kernel_size  # choose odd nb
        self.complexity_factor = complexity_factor
        self.upsample = upsample
        padding = (kernel_size - 1) // 2   # chosen to preserve dimension
        assert kernel_size % 2 == 1, 'Choose kernel_size to be an odd number.'

        self.decoder_block_preskip = nn.Sequential(
                    nn.Upsample(scale_factor=upsample),
                    nn.Conv1d(in_channels=in_channels, 
                              out_channels=out_channels, 
                              kernel_size=kernel_size, 
                              padding=padding),
                    nn.ELU(),
                    nn.BatchNorm1d(num_features=out_channels),
                )
        self.decoder_block_postskip = nn.Sequential(
                    nn.Conv1d(in_channels=2 * out_channels, 
                              out_channels=out_channels, 
                              kernel_size=kernel_size, 
                              stride=1, 
                              padding=padding),  # to preserve dimension (check)
                    nn.ELU(),
                    nn.BatchNorm1d(num_features=out_channels),
                )

    def forward(self, x, residual):
        x = self.decoder_block_preskip(x)
        x = torch.cat([x, residual], axis=1) # (B, 2 * C, T)
        x = self.decoder_block_postskip(x)
        return x



# Small testing script
batch_size, n_channels, n_times = 64, 2, 3000
x = torch.Tensor(batch_size, n_channels, n_times)
encoder = EncoderBlock(in_channels=2, out_channels=4)
decoder = DecoderBlock(in_channels=4, out_channels=2)
z, residual = encoder(x)
x_hat = decoder(z, residual)







class USleep(nn.Module):

    def __init__(self, 
                 n_classes=5,
                 depth=3,
                 dilation=1,
                 dense_classifier_activation="tanh",
                 kernel_size=9,
                 transition_window=1,
                 filters_init=5,
                 complexity_factor=2):
        '''TODO: remove redundant arguments.'''
=======

class USleep(nn.Module):
    def __init__(
        self,
        n_classes=5,
        depth=3,
        dilation=1,
        dense_classifier_activation="tanh",
        kernel_size=9,
        transition_window=1,
        filters_init=5,
        complexity_factor=2,
    ):
        """TODO: remove redundant arguments."""
>>>>>>> ca3aa873
        super().__init__()

        # Set attributes
        padding = (kernel_size - 1) // 2  # to preserve dimension (check)
        complexity_factor = np.sqrt(complexity_factor)

        # Instantiate encoder : input has shape (B, C, T)
        encoder = []
        filters = filters_init
        for _ in range(depth):
            # update nb of input / output channels
            in_channels = 2 if _ == 0 else out_channels
            out_channels = int(filters * complexity_factor)

            # add encoder block (down)
            encoder += [
                nn.Sequential(
                    nn.Conv1d(
                        in_channels=in_channels,
                        out_channels=out_channels,
                        kernel_size=kernel_size,
                        stride=1,
                        padding=padding,
                    ),
                    nn.ELU(),
                    nn.BatchNorm1d(num_features=out_channels),
                )
            ]

            # update nb of filters
            filters = int(filters * np.sqrt(2))
        self.encoder = nn.Sequential(*encoder)

        # Instantiate bottom
        in_channels = out_channels
        out_channels = int(filters * complexity_factor)
        self.bottom = nn.Sequential(
<<<<<<< HEAD
                    nn.Conv1d(in_channels=in_channels, 
                              out_channels=out_channels, 
                              kernel_size=kernel_size, 
                              stride=1, 
                              padding=padding),
                    nn.ELU(),
                    nn.BatchNorm1d(num_features=out_channels),
                )
=======
            nn.Conv1d(
                in_channels=in_channels,
                out_channels=out_channels,
                kernel_size=kernel_size,
                stride=1,
                padding=padding,
            ),
            nn.ELU(),
            nn.BatchNorm1d(num_features=out_channels),
        )
>>>>>>> ca3aa873

        # Instantiate decoder
        decoder_preskip = []
        decoder_postskip = []

        for _ in range(depth):
            # update nb of filters
            filters = int(np.ceil(filters / np.sqrt(2)))

            # update nb of input / output channels
            in_channels = out_channels
            out_channels = int(filters * complexity_factor)

            in_channels = out_channels

            # add decoder blocks (up)
            decoder_preskip += [
                nn.Sequential(
                    nn.Upsample(scale_factor=2),
<<<<<<< HEAD
                    nn.Conv1d(in_channels=in_channels, 
                              out_channels=out_channels, 
                              kernel_size=kernel_size, 
                              stride=1, 
                              padding=padding),
=======
                    nn.Conv1d(
                        in_channels=in_channels,
                        out_channels=out_channels,
                        kernel_size=kernel_size,
                        stride=1,
                        padding=padding,
                    ),
>>>>>>> ca3aa873
                    nn.ELU(),
                    nn.BatchNorm1d(num_features=out_channels),
                )
            ]

            # we will concatenate channels via a skip connection, so they multiply by 2
            in_channels = 2 * out_channels

            # add encoder block (down)
            decoder_postskip += [
                nn.Sequential(
<<<<<<< HEAD
                    nn.Conv1d(in_channels=in_channels, 
                              out_channels=out_channels, 
                              kernel_size=kernel_size, 
                              stride=1, 
                              padding=padding),  # to preserve dimension (check)
=======
                    nn.Conv1d(
                        in_channels=in_channels,
                        out_channels=out_channels,
                        kernel_size=kernel_size,
                        stride=1,
                        padding=padding,
                    ),  # to preserve dimension (check)
>>>>>>> ca3aa873
                    nn.ELU(),
                    nn.BatchNorm1d(num_features=out_channels),
                )
            ]

        self.decoder_preskip = nn.Sequential(*decoder_preskip)
        self.decoder_postskip = nn.Sequential(*decoder_postskip)

        self.fc = nn.Sequential(
            nn.Dropout(0.5), nn.Linear(out_channels * 3000, n_classes)
        )

    def forward(self, x):
        """Input x has shape (B, C, T)."""

        # encoder
        residuals = []
        for down in self.encoder:
            x = down(x)
            print(x.shape)
            residuals.append(x)
            x = nn.MaxPool1d(kernel_size=2)(x)

        x = self.bottom(x)
        # decoder
        residuals = residuals[::-1]  # in order of up layers
        for (idx, (up_preskip, up_postskip)) in enumerate(
            zip(self.decoder_preskip, self.decoder_postskip)
        ):
            x = up_preskip(x)
            x = torch.cat([x, residuals[idx]], axis=1)  # (B, 2 * C, T)
            x = up_postskip(x)
        # return self.fc(x.flatten(start_dim=1))
        return x


# Small testing script
batch_size, n_channels, n_times = 1024, 2, 3000

np.random.seed(0)
x = np.random.random((batch_size, n_times, 1, n_channels))
x = np.moveaxis(x, 1, 3)
x = torch.tensor(x, dtype=torch.float32)
x = x.squeeze()

model = USleep()<|MERGE_RESOLUTION|>--- conflicted
+++ resolved
@@ -8,123 +8,6 @@
 
 # TODO: check extra params
 
-<<<<<<< HEAD
-class EncoderBlock(nn.Module):
-    '''Encoding block for a timeseries x of shape (B, C, T).
-    With each new block (depth):
-        -- the temporal dimension shrinks (via maxpooling in the time-domain)
-        -- the spatial dimension expands (via more conv1d filters in the time-domain).
-    both do so at exponential rates.
-    '''
-    def __init__(self,
-                 depth=3,
-                 in_channels=2,
-                 out_channels=2,
-                 kernel_size=9,
-                 downsample=2,
-                 complexity_factor=2):
-        super().__init__()
-        self.in_channels = in_channels
-        self.out_channels = out_channels
-        self.kernel_size = kernel_size  # choose odd nb
-        self.complexity_factor = complexity_factor
-        self.downsample = downsample
-        padding = (kernel_size - 1) // 2   # chosen to preserve dimension
-        assert kernel_size % 2 == 1, 'Choose kernel_size to be an odd number.'
-
-        self.encoder_block = nn.Sequential(
-                nn.Conv1d(in_channels=in_channels, 
-                            out_channels=out_channels, 
-                            kernel_size=kernel_size, 
-                            padding=padding),
-                nn.ELU(),
-                nn.BatchNorm1d(num_features=out_channels),
-            )
-
-    def forward(self, x):
-        x = self.encoder_block(x)
-        residual = x
-        x = nn.MaxPool1d(kernel_size=self.downsample)(x)
-        return x, residual
-
-
-class DecoderBlock(nn.Module):
-    '''Decoding block for a timeseries x of shape (B, C, T).
-    With each new block (depth):
-        -- the temporal dimension expands (via upsampling in the time-domain)
-        -- the spatial dimension is preserved
-    the first does so at an exponential rate.
-    '''
-    def __init__(self,
-                 depth=3,
-                 in_channels=2,
-                 out_channels=2,
-                 kernel_size=9,
-                 upsample=2,
-                 complexity_factor=2):
-        super().__init__()
-        self.in_channels = in_channels
-        self.out_channels = out_channels
-        self.kernel_size = kernel_size  # choose odd nb
-        self.complexity_factor = complexity_factor
-        self.upsample = upsample
-        padding = (kernel_size - 1) // 2   # chosen to preserve dimension
-        assert kernel_size % 2 == 1, 'Choose kernel_size to be an odd number.'
-
-        self.decoder_block_preskip = nn.Sequential(
-                    nn.Upsample(scale_factor=upsample),
-                    nn.Conv1d(in_channels=in_channels, 
-                              out_channels=out_channels, 
-                              kernel_size=kernel_size, 
-                              padding=padding),
-                    nn.ELU(),
-                    nn.BatchNorm1d(num_features=out_channels),
-                )
-        self.decoder_block_postskip = nn.Sequential(
-                    nn.Conv1d(in_channels=2 * out_channels, 
-                              out_channels=out_channels, 
-                              kernel_size=kernel_size, 
-                              stride=1, 
-                              padding=padding),  # to preserve dimension (check)
-                    nn.ELU(),
-                    nn.BatchNorm1d(num_features=out_channels),
-                )
-
-    def forward(self, x, residual):
-        x = self.decoder_block_preskip(x)
-        x = torch.cat([x, residual], axis=1) # (B, 2 * C, T)
-        x = self.decoder_block_postskip(x)
-        return x
-
-
-
-# Small testing script
-batch_size, n_channels, n_times = 64, 2, 3000
-x = torch.Tensor(batch_size, n_channels, n_times)
-encoder = EncoderBlock(in_channels=2, out_channels=4)
-decoder = DecoderBlock(in_channels=4, out_channels=2)
-z, residual = encoder(x)
-x_hat = decoder(z, residual)
-
-
-
-
-
-
-
-class USleep(nn.Module):
-
-    def __init__(self, 
-                 n_classes=5,
-                 depth=3,
-                 dilation=1,
-                 dense_classifier_activation="tanh",
-                 kernel_size=9,
-                 transition_window=1,
-                 filters_init=5,
-                 complexity_factor=2):
-        '''TODO: remove redundant arguments.'''
-=======
 
 class USleep(nn.Module):
     def __init__(
@@ -139,7 +22,6 @@
         complexity_factor=2,
     ):
         """TODO: remove redundant arguments."""
->>>>>>> ca3aa873
         super().__init__()
 
         # Set attributes
@@ -177,16 +59,6 @@
         in_channels = out_channels
         out_channels = int(filters * complexity_factor)
         self.bottom = nn.Sequential(
-<<<<<<< HEAD
-                    nn.Conv1d(in_channels=in_channels, 
-                              out_channels=out_channels, 
-                              kernel_size=kernel_size, 
-                              stride=1, 
-                              padding=padding),
-                    nn.ELU(),
-                    nn.BatchNorm1d(num_features=out_channels),
-                )
-=======
             nn.Conv1d(
                 in_channels=in_channels,
                 out_channels=out_channels,
@@ -197,7 +69,6 @@
             nn.ELU(),
             nn.BatchNorm1d(num_features=out_channels),
         )
->>>>>>> ca3aa873
 
         # Instantiate decoder
         decoder_preskip = []
@@ -217,13 +88,6 @@
             decoder_preskip += [
                 nn.Sequential(
                     nn.Upsample(scale_factor=2),
-<<<<<<< HEAD
-                    nn.Conv1d(in_channels=in_channels, 
-                              out_channels=out_channels, 
-                              kernel_size=kernel_size, 
-                              stride=1, 
-                              padding=padding),
-=======
                     nn.Conv1d(
                         in_channels=in_channels,
                         out_channels=out_channels,
@@ -231,7 +95,6 @@
                         stride=1,
                         padding=padding,
                     ),
->>>>>>> ca3aa873
                     nn.ELU(),
                     nn.BatchNorm1d(num_features=out_channels),
                 )
@@ -243,13 +106,6 @@
             # add encoder block (down)
             decoder_postskip += [
                 nn.Sequential(
-<<<<<<< HEAD
-                    nn.Conv1d(in_channels=in_channels, 
-                              out_channels=out_channels, 
-                              kernel_size=kernel_size, 
-                              stride=1, 
-                              padding=padding),  # to preserve dimension (check)
-=======
                     nn.Conv1d(
                         in_channels=in_channels,
                         out_channels=out_channels,
@@ -257,7 +113,6 @@
                         stride=1,
                         padding=padding,
                     ),  # to preserve dimension (check)
->>>>>>> ca3aa873
                     nn.ELU(),
                     nn.BatchNorm1d(num_features=out_channels),
                 )
@@ -290,6 +145,7 @@
             x = up_preskip(x)
             x = torch.cat([x, residuals[idx]], axis=1)  # (B, 2 * C, T)
             x = up_postskip(x)
+            print(x.shape)
         # return self.fc(x.flatten(start_dim=1))
         return x
 
@@ -303,4 +159,5 @@
 x = torch.tensor(x, dtype=torch.float32)
 x = x.squeeze()
 
-model = USleep()+model = USleep()
+model(x)