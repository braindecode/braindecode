--- conflicted
+++ resolved
@@ -231,16 +231,11 @@
                 ) for _ in range(self.n_windows)
             ])
 
-<<<<<<< HEAD
-        # Since LogSoftmax will be removed, it won't be incorporated
-        # into final_layer
-        self.lsfmx = nn.LogSoftmax(dim=1)
-=======
         if self.add_log_softmax:
             self.out_fun = nn.LogSoftmax(dim=1)
         else:
             self.out_fun = nn.Identity()
->>>>>>> a4c896d2
+
 
     def forward(self, X):
         # Dimension: (batch_size, C, T)
@@ -288,18 +283,7 @@
             else:  # one window (# windows = 1)
                 sw_concat = sw_concat[0]
 
-<<<<<<< HEAD
-        return self.lsfmx(sw_concat)
-
-    def load_state_dict(self, state_dict, *args, **kwargs):
-        """Wrapper to allow for loading of a state_dict from a model before CombinedConv was
-         implemented and the las layers' names were normalized"""
-
-        new_state_dict = super().return_new_keys(state_dict, self.keys_to_change)
-        return super().load_state_dict(new_state_dict, *args, **kwargs)
-=======
         return self.out_fun(sw_concat)
->>>>>>> a4c896d2
 
 
 class _ConvBlock(nn.Module):
