--- conflicted
+++ resolved
@@ -370,19 +370,11 @@
                 nn.Sequential(
                     *[
                         _TCNResidualBlock(
-<<<<<<< HEAD
                             in_channels=self.F2 if i == 0 else tcn_n_filters,
                             kernel_size=tcn_kernel_size,
                             n_filters=tcn_n_filters,
                             dropout=tcn_drop_prob,
                             activation=tcn_activation,
-=======
-                            in_channels=self.F2,
-                            kernel_size=self.tcn_kernel_size,
-                            n_filters=self.tcn_n_filters,
-                            dropout=self.tcn_dropout,
-                            activation=self.tcn_activation,
->>>>>>> cad75bef
                             dilation=2**i,
                         )
                         for i in range(self.tcn_depth)
@@ -703,13 +695,8 @@
         # Reshape the input for the residual connection when necessary
         if in_channels != n_filters:
             self.reshaping_conv = nn.Conv1d(
-<<<<<<< HEAD
                 in_channels=in_channels,  # Specify input channels
                 out_channels=n_filters,  # Specify output channels
-=======
-                in_channels=in_channels,
-                out_channels=n_filters,
->>>>>>> cad75bef
                 kernel_size=1,
                 padding="same",
             )
