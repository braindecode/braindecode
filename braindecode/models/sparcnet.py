--- conflicted
+++ resolved
@@ -88,13 +88,8 @@
         self.drop_prob = drop_prob
 
     def forward(self, x):
-<<<<<<< HEAD
         new_features = super(_DenseLayer, self).forward(x)
         new_features = F.dropout(new_features, p=self.drop_rate, training=self.training)
-=======
-        new_features = super(DenseLayer, self).forward(x)
-        new_features = F.dropout(new_features, p=self.drop_prob, training=self.training)
->>>>>>> 01a3e478
         return torch.cat([x, new_features], 1)
 
 
