--- conflicted
+++ resolved
@@ -893,7 +893,6 @@
             clamp=False,
         )
         # Rearrange dimensions to (batch_size, 1, n_chans, n_times)
-<<<<<<< HEAD
         return filtered.unsqueeze(1)
 
 
@@ -1013,6 +1012,3 @@
     def forward(self, x: torch.Tensor) -> torch.Tensor:
         max_val, _ = x.max(dim=self.dim, keepdim=True)
         return max_val
-=======
-        return filtered.unsqueeze(1)
->>>>>>> 8080228f
