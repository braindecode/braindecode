# Authors: Robin Schirrmeister <robintibor@gmail.com>
#
# License: BSD (3-clause)
from __future__ import annotations

from functools import partial
from typing import List, Optional, Tuple

<<<<<<< HEAD
import numpy as np
import torch
=======
from torch import Tensor, nn, from_numpy

>>>>>>> 73db0c0a
import torch.nn.functional as F

from mne.filter import _check_coefficients, create_filter
from mne.utils import warn
from torch import from_numpy, nn, Tensor
from torchaudio.functional import fftconvolve, filtfilt

from braindecode.models.functions import (
    drop_path,
    safe_log,
)
from braindecode.util import np_to_th


class Ensure4d(nn.Module):
    def forward(self, x):
        while len(x.shape) < 4:
            x = x.unsqueeze(-1)
        return x


class Chomp1d(nn.Module):
    def __init__(self, chomp_size):
        super().__init__()
        self.chomp_size = chomp_size

    def extra_repr(self):
        return "chomp_size={}".format(self.chomp_size)

    def forward(self, x):
        return x[:, :, : -self.chomp_size].contiguous()


class Expression(nn.Module):
    """Compute given expression on forward pass.

    Parameters
    ----------
    expression_fn : callable
        Should accept variable number of objects of type
        `torch.autograd.Variable` to compute its output.
    """

    def __init__(self, expression_fn):
        super(Expression, self).__init__()
        self.expression_fn = expression_fn

    def forward(self, *x):
        return self.expression_fn(*x)

    def __repr__(self):
        if hasattr(self.expression_fn, "func") and hasattr(
            self.expression_fn, "kwargs"
        ):
            expression_str = "{:s} {:s}".format(
                self.expression_fn.func.__name__, str(self.expression_fn.kwargs)
            )
        elif hasattr(self.expression_fn, "__name__"):
            expression_str = self.expression_fn.__name__
        else:
            expression_str = repr(self.expression_fn)
        return self.__class__.__name__ + "(expression=%s) " % expression_str


class SafeLog(nn.Module):
    """
    Safe logarithm activation function module.

    :math:\text{SafeLog}(x) = \log\left(\max(x, \epsilon)\right)

    Parameters
    ----------
    eps : float, optional
        A small value to clamp the input tensor to prevent computing log(0) or log of negative numbers.
        Default is 1e-6.

    """

    def __init__(self, eps: float = 1e-6):
        super().__init__()
        self.eps = eps

    def forward(self, x) -> Tensor:
        """
        Forward pass of the SafeLog module.

        Parameters
        ----------
        x : torch.Tensor
            Input tensor.

        Returns
        -------
        torch.Tensor
            Output tensor after applying safe logarithm.
        """
        return safe_log(x=x, eps=self.eps)

    def extra_repr(self) -> str:
        eps_str = f"eps={self.eps}"
        return eps_str


class AvgPool2dWithConv(nn.Module):
    """
    Compute average pooling using a convolution, to have the dilation parameter.

    Parameters
    ----------
    kernel_size: (int,int)
        Size of the pooling region.
    stride: (int,int)
        Stride of the pooling operation.
    dilation: int or (int,int)
        Dilation applied to the pooling filter.
    padding: int or (int,int)
        Padding applied before the pooling operation.
    """

    def __init__(self, kernel_size, stride, dilation=1, padding=0):
        super(AvgPool2dWithConv, self).__init__()
        self.kernel_size = kernel_size
        self.stride = stride
        self.dilation = dilation
        self.padding = padding
        # don't name them "weights" to
        # make sure these are not accidentally used by some procedure
        # that initializes parameters or something
        self._pool_weights = None

    def forward(self, x):
        # Create weights for the convolution on demand:
        # size or type of x changed...
        in_channels = x.size()[1]
        weight_shape = (
            in_channels,
            1,
            self.kernel_size[0],
            self.kernel_size[1],
        )
        if self._pool_weights is None or (
            (tuple(self._pool_weights.size()) != tuple(weight_shape))
            or (self._pool_weights.is_cuda != x.is_cuda)
            or (self._pool_weights.data.type() != x.data.type())
        ):
            n_pool = np.prod(self.kernel_size)
            weights = np_to_th(np.ones(weight_shape, dtype=np.float32) / float(n_pool))
            weights = weights.type_as(x)
            if x.is_cuda:
                weights = weights.cuda()
            self._pool_weights = weights

        pooled = F.conv2d(
            x,
            self._pool_weights,
            bias=None,
            stride=self.stride,
            dilation=self.dilation,
            padding=self.padding,
            groups=in_channels,
        )
        return pooled


class IntermediateOutputWrapper(nn.Module):
    """Wraps network model such that outputs of intermediate layers can be returned.
    forward() returns list of intermediate activations in a network during forward pass.

    Parameters
    ----------
    to_select : list
        list of module names for which activation should be returned
    model : model object
        network model

    Examples
    --------
    >>> model = Deep4Net()
    >>> select_modules = ['conv_spat','conv_2','conv_3','conv_4'] # Specify intermediate outputs
    >>> model_pert = IntermediateOutputWrapper(select_modules,model) # Wrap model
    """

    def __init__(self, to_select, model):
        if not len(list(model.children())) == len(list(model.named_children())):
            raise Exception("All modules in model need to have names!")

        super(IntermediateOutputWrapper, self).__init__()

        modules_list = model.named_children()
        for key, module in modules_list:
            self.add_module(key, module)
            self._modules[key].load_state_dict(module.state_dict())
        self._to_select = to_select

    def forward(self, x):
        # Call modules individually and append activation to output if module is in to_select
        o = []
        for name, module in self._modules.items():
            x = module(x)
            if name in self._to_select:
                o.append(x)
        return o


class TimeDistributed(nn.Module):
    """Apply module on multiple windows.

    Apply the provided module on a sequence of windows and return their
    concatenation.
    Useful with sequence-to-prediction models (e.g. sleep stager which must map
    a sequence of consecutive windows to the label of the middle window in the
    sequence).

    Parameters
    ----------
    module : nn.Module
        Module to be applied to the input windows. Must accept an input of
        shape (batch_size, n_channels, n_times).
    """

    def __init__(self, module):
        super().__init__()
        self.module = module

    def forward(self, x):
        """
        Parameters
        ----------
        x : torch.Tensor
            Sequence of windows, of shape (batch_size, seq_len, n_channels,
            n_times).

        Returns
        -------
        torch.Tensor
            Shape (batch_size, seq_len, output_size).
        """
        b, s, c, t = x.shape
        out = self.module(x.view(b * s, c, t))
        return out.view(b, s, -1)


class CausalConv1d(nn.Conv1d):
    """Causal 1-dimensional convolution

    Code modified from [1]_ and [2]_.

    Parameters
    ----------
    in_channels : int
        Input channels.
    out_channels : int
        Output channels (number of filters).
    kernel_size : int
        Kernel size.
    dilation : int, optional
        Dilation (number of elements to skip within kernel multiplication).
        Default to 1.
    **kwargs :
        Other keyword arguments to pass to torch.nn.Conv1d, except for
        `padding`!!

    References
    ----------
    .. [1] https://discuss.pytorch.org/t/causal-convolution/3456/4
    .. [2] https://gist.github.com/paultsw/7a9d6e3ce7b70e9e2c61bc9287addefc
    """

    def __init__(
        self,
        in_channels,
        out_channels,
        kernel_size,
        dilation=1,
        **kwargs,
    ):
        assert "padding" not in kwargs, (
            "The padding parameter is controlled internally by "
            f"{type(self).__name__} class. You should not try to override this"
            " parameter."
        )

        super().__init__(
            in_channels=in_channels,
            out_channels=out_channels,
            kernel_size=kernel_size,
            dilation=dilation,
            padding=(kernel_size - 1) * dilation,
            **kwargs,
        )

    def forward(self, X):
        out = super().forward(X)
        return out[..., : -self.padding[0]]


class MaxNormLinear(nn.Linear):
    """Linear layer with MaxNorm constraining on weights.

    Equivalent of Keras tf.keras.Dense(..., kernel_constraint=max_norm())
    [1, 2]_. Implemented as advised in [3]_.

    Parameters
    ----------
    in_features: int
        Size of each input sample.
    out_features: int
        Size of each output sample.
    bias: bool, optional
        If set to ``False``, the layer will not learn an additive bias.
        Default: ``True``.

    References
    ----------
    .. [1] https://keras.io/api/layers/core_layers/dense/#dense-class
    .. [2] https://www.tensorflow.org/api_docs/python/tf/keras/constraints/
           MaxNorm
    .. [3] https://discuss.pytorch.org/t/how-to-correctly-implement-in-place-
           max-norm-constraint/96769
    """

    def __init__(
        self, in_features, out_features, bias=True, max_norm_val=2, eps=1e-5, **kwargs
    ):
        super().__init__(
            in_features=in_features, out_features=out_features, bias=bias, **kwargs
        )
        self._max_norm_val = max_norm_val
        self._eps = eps

    def forward(self, X):
        self._max_norm()
        return super().forward(X)

    def _max_norm(self):
        with torch.no_grad():
            norm = self.weight.norm(2, dim=0, keepdim=True).clamp(
                min=self._max_norm_val / 2
            )
            desired = torch.clamp(norm, max=self._max_norm_val)
            self.weight *= desired / (self._eps + norm)


class LinearWithConstraint(nn.Linear):
    """
    Fully connected layer with weight normalization constraint.

    Parameters
    ----------
    in_features : int
        Size of each input sample.
    out_features : int
        Size of each output sample.
    max_norm : float, default=1.0
        Maximum norm for weight normalization.

    Returns
    -------
    torch.Tensor
        Output tensor after applying the linear transformation.
    """

    def __init__(
        self,
        in_features: int,
        out_features: int,
        max_norm: float = 1.0,
    ):
        super().__init__(in_features, out_features)
        self.max_norm = max_norm

    def forward(self, x: torch.Tensor) -> torch.Tensor:
        self._constraint()
        return super().forward(x)

    def _constraint(self):
        with torch.no_grad():
            self.weight.data = torch.renorm(
                self.weight.data, p=2, dim=0, maxnorm=self.max_norm
            )


class CombinedConv(nn.Module):
    """Merged convolutional layer for temporal and spatial convs in Deep4/ShallowFBCSP

    Numerically equivalent to the separate sequential approach, but this should be faster.

    Parameters
    ----------
    in_chans : int
        Number of EEG input channels.
    n_filters_time: int
        Number of temporal filters.
    filter_time_length: int
        Length of the temporal filter.
    n_filters_spat: int
        Number of spatial filters.
    bias_time: bool
        Whether to use bias in the temporal conv
    bias_spat: bool
        Whether to use bias in the spatial conv

    """

    def __init__(
        self,
        in_chans,
        n_filters_time=40,
        n_filters_spat=40,
        filter_time_length=25,
        bias_time=True,
        bias_spat=True,
    ):
        super().__init__()
        self.bias_time = bias_time
        self.bias_spat = bias_spat
        self.conv_time = nn.Conv2d(
            1, n_filters_time, (filter_time_length, 1), bias=bias_time, stride=1
        )
        self.conv_spat = nn.Conv2d(
            n_filters_time, n_filters_spat, (1, in_chans), bias=bias_spat, stride=1
        )

    def forward(self, x):
        # Merge time and spat weights
        combined_weight = (
            (self.conv_time.weight * self.conv_spat.weight.permute(1, 0, 2, 3))
            .sum(0)
            .unsqueeze(1)
        )

        # Calculate bias term
        if not self.bias_spat and not self.bias_time:
            bias = None
        else:
            bias = 0
            if self.bias_time:
                bias += (
                    self.conv_spat.weight.squeeze()
                    .sum(-1)
                    .mm(self.conv_time.bias.unsqueeze(-1))
                    .squeeze()
                )
            if self.bias_spat:
                bias += self.conv_spat.bias

        return F.conv2d(x, weight=combined_weight, bias=bias, stride=(1, 1))


class MLP(nn.Sequential):
    """Multilayer Perceptron (MLP) with GELU activation and optional dropout.

    Also known as fully connected feedforward network, an MLP is a sequence of
    non-linear parametric functions

    .. math:: h_{i + 1} = a_{i + 1}(h_i W_{i + 1}^T + b_{i + 1}),

    over feature vectors :math:`h_i`, with the input and output feature vectors
    :math:`x = h_0` and :math:`y = h_L`, respectively. The non-linear functions
    :math:`a_i` are called activation functions. The trainable parameters of an
    MLP are its weights and biases :math:`\phi = \{W_i, b_i | i = 1, \dots, L\}`.

    Parameters:
    -----------
    in_features: int
        Number of input features.
    hidden_features: Sequential[int] (default=None)
        Number of hidden features, if None, set to in_features.
        You can increase the size of MLP just passing more int in the
        hidden features vector. The model size increase follow the
        rule 2n (hidden layers)+2 (in and out layers)
    out_features: int (default=None)
        Number of output features, if None, set to in_features.
    act_layer: nn.GELU (default)
        The activation function constructor. If :py:`None`, use
        :class:`torch.nn.GELU` instead.
    drop: float (default=0.0)
        Dropout rate.
    normalize: bool (default=False)
        Whether to apply layer normalization.
    """

    def __init__(
        self,
        in_features: int,
        hidden_features=None,
        out_features=None,
        activation=nn.GELU,
        drop=0.0,
        normalize=False,
    ):
        self.normalization = nn.LayerNorm if normalize else lambda: None
        self.in_features = in_features
        self.out_features = out_features or self.in_features
        if hidden_features:
            self.hidden_features = hidden_features
        else:
            self.hidden_features = (self.in_features, self.in_features)
        self.activation = activation

        layers = []

        for before, after in zip(
            (self.in_features, *self.hidden_features),
            (*self.hidden_features, self.out_features),
        ):
            layers.extend(
                [
                    nn.Linear(in_features=before, out_features=after),
                    self.activation(),
                    self.normalization(),
                ]
            )

        layers = layers[:-2]
        layers.append(nn.Dropout(p=drop))

        # Cleaning if we are not using the normalization layer
        layers = list(filter(lambda layer: layer is not None, layers))

        super().__init__(*layers)


class DropPath(nn.Module):
    """Drop paths, also known as Stochastic Depth, per sample.

        When applied in main path of residual blocks.

        Parameters:
        -----------
        drop_prob: float (default=None)
            Drop path probability (should be in range 0-1).

        Notes
        -----
        Code copied and modified from VISSL facebookresearch:
    https://github.com/facebookresearch/vissl/blob/0b5d6a94437bc00baed112ca90c9d78c6ccfbafb/vissl/models/model_helpers.py#L676
        All rights reserved.

        THE SOFTWARE IS PROVIDED "AS IS", WITHOUT WARRANTY OF ANY KIND, EXPRESS OR
        IMPLIED, INCLUDING BUT NOT LIMITED TO THE WARRANTIES OF MERCHANTABILITY,
        FITNESS FOR A PARTICULAR PURPOSE AND NONINFRINGEMENT. IN NO EVENT SHALL THE
        AUTHORS OR COPYRIGHT HOLDERS BE LIABLE FOR ANY CLAIM, DAMAGES OR OTHER
        LIABILITY, WHETHER IN AN ACTION OF CONTRACT, TORT OR OTHERWISE, ARISING FROM,
        OUT OF OR IN CONNECTION WITH THE SOFTWARE OR THE USE OR OTHER DEALINGS IN THE
        SOFTWARE.
    """

    def __init__(self, drop_prob=None):
        super(DropPath, self).__init__()
        self.drop_prob = drop_prob

    def forward(self, x):
        return drop_path(x, self.drop_prob, self.training)

    # Utility function to print DropPath module
    def extra_repr(self) -> str:
        return f"p={self.drop_prob}"


class FilterBankLayer(nn.Module):
    """Apply multiple band-pass filters to generate multiview signal representation.

    This layer constructs a bank of signals filtered in specific bands for each channel.
    It uses MNE's `create_filter` function to create the band-specific filters and
    applies them to multi-channel time-series data. Each filter in the bank corresponds to a
    specific frequency band and is applied to all channels of the input data. The filtering is
    performed using FFT-based convolution via the `fftconvolve` function from
    :func:`torchaudio.functional if the method is FIR, and `filtfilt` function from
    :func:`torchaudio.functional if the method is IIR.

    The default configuration creates 9 non-overlapping frequency bands with a 4 Hz bandwidth,
    spanning from 4 Hz to 40 Hz (i.e., 4-8 Hz, 8-12 Hz, ..., 36-40 Hz). This setup is based on the
    reference: *FBCNet: A Multi-view Convolutional Neural Network for Brain-Computer Interface*.

    Parameters
    ----------
    n_chans : int
        Number of channels in the input signal.
    sfreq : int
        Sampling frequency of the input signal in Hz.
    band_filters : Optional[List[Tuple[float, float]]] or int, default=None
        List of frequency bands as (low_freq, high_freq) tuples. Each tuple defines
        the frequency range for one filter in the bank. If not provided, defaults
        to 9 non-overlapping bands with 4 Hz bandwidths spanning from 4 to 40 Hz.
    method : str, default='fir'
        ``'fir'`` will use FIR filtering, ``'iir'`` will use IIR
        forward-backward filtering (via :func:`~scipy.signal.filtfilt`).
        For more details, please check the `MNE Preprocessing Tutorial <https://mne.tools/stable/auto_tutorials/preprocessing/25_background_filtering.html>`_.
    filter_length : str | int
        Length of the FIR filter to use (if applicable):

        * **'auto' (default)**: The filter length is chosen based
          on the size of the transition regions (6.6 times the reciprocal
          of the shortest transition band for fir_window='hamming'
          and fir_design="firwin2", and half that for "firwin").
        * **str**: A human-readable time in
          units of "s" or "ms" (e.g., "10s" or "5500ms") will be
          converted to that number of samples if ``phase="zero"``, or
          the shortest power-of-two length at least that duration for
          ``phase="zero-double"``.
        * **int**: Specified length in samples. For fir_design="firwin",
          this should not be used.
    l_trans_bandwidth : Union[str, float, int], default='auto'
        Width of the transition band at the low cut-off frequency in Hz
        (high pass or cutoff 1 in bandpass). Can be "auto"
        (default) to use a multiple of ``l_freq``::

            min(max(l_freq * 0.25, 2), l_freq)

        Only used for ``method='fir'``.
    h_trans_bandwidth : Union[str, float, int], default='auto'
        Width of the transition band at the high cut-off frequency in Hz
        (low pass or cutoff 2 in bandpass). Can be "auto"
        (default in 0.14) to use a multiple of ``h_freq``::

            min(max(h_freq * 0.25, 2.), info['sfreq'] / 2. - h_freq)

        Only used for ``method='fir'``.
    phase : str, default='zero'
        Phase of the filter.
        When ``method='fir'``, symmetric linear-phase FIR filters are constructed
        with the following behaviors when ``method="fir"``:

        ``"zero"`` (default)
            The delay of this filter is compensated for, making it non-causal.
        ``"minimum"``
            A minimum-phase filter will be constructed by decomposing the zero-phase filter
            into a minimum-phase and all-pass systems, and then retaining only the
            minimum-phase system (of the same length as the original zero-phase filter)
            via :func:`scipy.signal.minimum_phase`.
        ``"zero-double"``
            *This is a legacy option for compatibility with MNE <= 0.13.*
            The filter is applied twice, once forward, and once backward
            (also making it non-causal).
        ``"minimum-half"``
            *This is a legacy option for compatibility with MNE <= 1.6.*
            A minimum-phase filter will be reconstructed from the zero-phase filter with
            half the length of the original filter.

        When ``method='iir'``, ``phase='zero'`` (default) or equivalently ``'zero-double'``
        constructs and applies IIR filter twice, once forward, and once backward (making it
        non-causal) using :func:`~scipy.signal.filtfilt`; ``phase='forward'`` will apply
        the filter once in the forward (causal) direction using
        :func:`~scipy.signal.lfilter`.


           The behavior for ``phase="minimum"`` was fixed to use a filter of the requested
           length and improved suppression.
    iir_params : Optional[dict], default=None
        Dictionary of parameters to use for IIR filtering.
        If ``iir_params=None`` and ``method="iir"``, 4th order Butterworth will be used.
        For more information, see :func:`mne.filter.construct_iir_filter`.
    fir_window : str, default='hamming'
        The window to use in FIR design, can be "hamming" (default),
        "hann" (default in 0.13), or "blackman".
    fir_design : str, default='firwin'
        Can be "firwin" (default) to use :func:`scipy.signal.firwin`,
        or "firwin2" to use :func:`scipy.signal.firwin2`. "firwin" uses
        a time-domain design technique that generally gives improved
        attenuation using fewer samples than "firwin2".
    pad : str, default='reflect_limited'
        The type of padding to use. Supports all func:`numpy.pad()` mode options.
        Can also be "reflect_limited", which pads with a reflected version of
        each vector mirrored on the first and last values of the vector,
        followed by zeros. Only used for ``method='fir'``.
    verbose: bool | str | int | None, default=True
        Control verbosity of the logging output. If ``None``, use the default
        verbosity level. See the func:`mne.verbose` for details.
        Should only be passed as a keyword argument.
    """

    def __init__(
        self,
        n_chans: int,
        sfreq: int,
        band_filters: Optional[List[Tuple[float, float]] | int] = None,
        method: str = "fir",
        filter_length: str | float | int = "auto",
        l_trans_bandwidth: str | float | int = "auto",
        h_trans_bandwidth: str | float | int = "auto",
        phase: str = "zero",
        iir_params: Optional[dict] = None,
        fir_window: str = "hamming",
        fir_design: str = "firwin",
        verbose: bool = False,
    ):
        super(FilterBankLayer, self).__init__()

        # The first step here is to check the band_filters
        # We accept as None values.
        if band_filters is None:
            """
            the filter bank is constructed using 9 filters with non-overlapping
            frequency bands, each of 4Hz bandwidth, spanning from 4 to 40 Hz
            (4-8, 8-12, …, 36-40 Hz)

            Based on the reference: FBCNet: A Multi-view Convolutional Neural
            Network for Brain-Computer Interface
            """
            band_filters = [(low, low + 4) for low in range(4, 36 + 1, 4)]
        # We accept as int.
        if isinstance(band_filters, int):
            warn(
                "Creating the filter banks equally divided in the "
                "interval 4Hz to 40Hz with almost equal bandwidths. "
                "If you want a specific interval, "
                "please specify 'band_filters' as a list of tuples.",
                UserWarning,
            )
            start = 4
            end = 40

            total_band_width = end - start  # 4 Hz to 40 Hz

            band_width_calculated = total_band_width / band_filters
            band_filters = [
                (
                    torch.tensor(start + i * band_width_calculated),
                    torch.tensor(start + (i + 1) * band_width_calculated),
                )
                for i in range(band_filters)
            ]

        if not isinstance(band_filters, list):
            raise ValueError(
                "`band_filters` should be a list of tuples if you want to "
                "use them this way."
            )
        else:
            if any(len(bands) != 2 for bands in band_filters):
                raise ValueError(
                    "The band_filters items should be splitable in 2 values."
                )

        # and we accepted as
        self.band_filters = band_filters
        self.n_bands = len(band_filters)
        self.phase = phase
        self.method = method
        self.n_chans = n_chans

        self.method_iir = True if self.method == "iir" else False

        if self.method_iir:
            if iir_params is None:
                iir_params = dict(output="ba")
            else:
                if "output" in iir_params:
                    if iir_params["output"] == "sos":
                        warn(
                            "It is not possible to use second-order section filtering with Torch. Changing to filter ba",
                            UserWarning,
                        )
                        iir_params["output"] = "ba"

        filts = {}
        for idx, (l_freq, h_freq) in enumerate(band_filters):
            filt = create_filter(
                data=None,
                sfreq=sfreq,
                l_freq=l_freq,
                h_freq=h_freq,
                filter_length=filter_length,
                l_trans_bandwidth=l_trans_bandwidth,
                h_trans_bandwidth=h_trans_bandwidth,
                method=method,
                iir_params=iir_params,
                phase=phase,
                fir_window=fir_window,
                fir_design=fir_design,
                verbose=verbose,
            )
            if not self.method_iir:
                filt = from_numpy(filt).float()
                filts[f"band_{idx}"] = {"filt": filt}

            else:
                _check_coefficients((filt["b"], filt["a"]))
                b = torch.tensor(filt["b"], dtype=torch.float64)
                a = torch.tensor(filt["a"], dtype=torch.float64)

                filts[f"band_{idx}"] = {"b": b, "a": a}

        self.filts = nn.ParameterDict(filts)

        if self.method_iir:
            self._apply_filter_func = self._apply_iir
        else:
            self._apply_filter_func = partial(self._apply_fir, n_chans=self.n_chans)

    def forward(self, x: torch.Tensor) -> torch.Tensor:
        """
        Apply the filter bank to the input signal.

        Parameters
        ----------
        x : torch.Tensor
            Input tensor of shape (batch_size, n_chans, time_points).

        Returns
        -------
        torch.Tensor
            Filtered output tensor of shape (batch_size, n_bands, n_chans, filtered_time_points).
        """
        return torch.cat(
            [self._apply_filter_func(x, p_filt) for p_filt in self.filts.values()],
            dim=1,
        )

    @staticmethod
    def _apply_fir(x, filter: dict, n_chans: int) -> Tensor:
        """
        Apply an FIR filter to the input tensor.

        Parameters
        ----------
        x : Tensor
            Input tensor of shape (batch_size, n_chans, n_times).
        filter : dict
            Dictionary containing IIR filter coefficients.
            - "b": Tensor of numerator coefficients.
        n_chans: int
            Number of channels

        Returns
        -------
        Tensor
            Filtered tensor of shape (batch_size, 1, n_chans, n_times).
        """
        # Expand filter coefficients to match the number of channels
        # Original 'b' shape: (filter_length,)
        # After unsqueeze and repeat: (n_chans, filter_length)
        # After final unsqueeze: (1, n_chans, filter_length)
        filt_expanded = (
            filter["filt"].to(x.device).unsqueeze(0).repeat(n_chans, 1).unsqueeze(0)
        )

        # Perform FFT-based convolution
        # Input x shape: (batch_size, n_chans, n_times)
        # filt_expanded shape: (1, n_chans, filter_length)
        # After convolution: (batch_size, n_chans, n_times)

        filtered = fftconvolve(
            x, filt_expanded, mode="same"
        )  # Shape: (batch_size, nchans, time_points)

        # Add a new dimension for the band
        # Shape after unsqueeze: (batch_size, 1, n_chans, n_times)
        filtered = filtered.unsqueeze(1)
        # returning the filtered
        return filtered

    @staticmethod
    def _apply_iir(x: Tensor, filter: dict) -> Tensor:
        """
        Apply an IIR filter to the input tensor.

        Parameters
        ----------
        x : Tensor
            Input tensor of shape (batch_size, n_chans, n_times).
        filter : dict
            Dictionary containing IIR filter coefficients

            - "b": Tensor of numerator coefficients.
            - "a": Tensor of denominator coefficients.

        Returns
        -------
        Tensor
            Filtered tensor of shape (batch_size, 1, n_chans, n_times).
        """
        # Apply filtering using torchaudio's filtfilt
        filtered = filtfilt(
            x,
            a_coeffs=filter["a"].type_as(x).to(x.device),
            b_coeffs=filter["b"].type_as(x).to(x.device),
            clamp=False,
        )
        # Rearrange dimensions to (batch_size, 1, n_chans, n_times)
        return filtered.unsqueeze(1)


<<<<<<< HEAD
class VarLayer(nn.Module):
    """
    Computes the variance of the input tensor along a specified dimension.
=======
class MeanLayer(nn.Module):
    """
    Computes the mean of the input tensor along a specified dimension.
>>>>>>> 73db0c0a

    Parameters
    ----------
    dim : int
<<<<<<< HEAD
        The dimension along which to compute the variance.
=======
        The dimension along which to compute the mean.
    keepdim : bool, default=True
        If you want to keep the dim in std calculation
>>>>>>> 73db0c0a

    Returns
    -------
    torch.Tensor
<<<<<<< HEAD
        The variance of the input tensor along the specified dimension.
    """

    def __init__(self, dim: int):
        super().__init__()
        self.dim = dim

    def forward(self, x: torch.Tensor) -> torch.Tensor:
        return x.var(dim=self.dim, keepdim=True)


class StdLayer(nn.Module):
    """
    Computes the standard deviation of the input tensor along a specified dimension.
=======
        The mean of the input tensor along the specified dimension.
    """

    def __init__(self, dim: int, keepdim: bool = True):
        super().__init__()
        self.dim = dim
        self.keepdim = keepdim

    def forward(self, x: torch.Tensor) -> torch.Tensor:
        return x.mean(dim=self.dim, keepdim=self.keepdim)


class MaxLayer(nn.Module):
    """
    Computes the maximum of the input tensor along a specified dimension.
>>>>>>> 73db0c0a

    Parameters
    ----------
    dim : int
<<<<<<< HEAD
        The dimension along which to compute the standard deviation.
=======
        The dimension along which to compute the maximum.
    keepdim : bool, default=True
        If you want to keep the dim in std calculation
>>>>>>> 73db0c0a

    Returns
    -------
    torch.Tensor
<<<<<<< HEAD
        The standard deviation of the input tensor along the specified dimension.
    """

    def __init__(self, dim: int):
        super().__init__()
        self.dim = dim

    def forward(self, x: torch.Tensor) -> torch.Tensor:
        return x.std(dim=self.dim, keepdim=True)


class LogVarLayer(nn.Module):
    """
    Computes the logarithm of the variance of the input tensor along a specified dimension.
=======
        The maximum of the input tensor along the specified dimension.
    """

    def __init__(self, dim: int, keepdim: bool = True):
        super().__init__()
        self.dim = dim
        self.keepdim = keepdim

    def forward(self, x: torch.Tensor) -> torch.Tensor:
        max_val, _ = x.max(dim=self.dim, keepdim=self.keepdim)
        return max_val


class VarLayer(nn.Module):
    """
    Computes the variance of the input tensor along a specified dimension.
>>>>>>> 73db0c0a

    Parameters
    ----------
    dim : int
        The dimension along which to compute the variance.
<<<<<<< HEAD
    keepdim: bool, default=True
        If you want to keep the dim in variance calculation
    min_var: float, default=1e-6
        Variance min for clamp
    max_var: float, default=1e6
        Variance max for clamp
    Returns
    -------
    torch.Tensor
        The logarithm of the variance of the input tensor along the specified dimension.
    """

    def __init__(
        self,
        dim: int,
        keepdim: bool = True,
        min_var: float = 1e-6,
        max_var: float = 1e6,
    ):
        super().__init__()
        self.dim = dim
        self.keepdim = keepdim
        self.min_var = min_var
        self.max_var = max_var

    def forward(self, x: torch.Tensor) -> torch.Tensor:
        var = x.var(dim=self.dim, keepdim=self.keepdim)
        var_clamped = torch.clamp(var, min=self.min_var, max=self.max_var)
        return torch.log(var_clamped)


class MeanLayer(nn.Module):
    """
    Computes the mean of the input tensor along a specified dimension.
=======
    keepdim : bool, default=True
        If you want to keep the dim in variance calculation

    Returns
    -------
    torch.Tensor
        The variance of the input tensor along the specified dimension.
    """

    def __init__(self, dim: int, keepdim: bool = True):
        super().__init__()
        self.dim = dim
        self.keepdim = keepdim

    def forward(self, x: torch.Tensor) -> torch.Tensor:
        return x.var(dim=self.dim, keepdim=self.keepdim)


class StdLayer(nn.Module):
    """
    Computes the standard deviation of the input tensor along a specified dimension.
>>>>>>> 73db0c0a

    Parameters
    ----------
    dim : int
<<<<<<< HEAD
        The dimension along which to compute the mean.
=======
        The dimension along which to compute the standard deviation.
    keepdim : bool, default=True
        If you want to keep the dim in std calculation
>>>>>>> 73db0c0a

    Returns
    -------
    torch.Tensor
<<<<<<< HEAD
        The mean of the input tensor along the specified dimension.
    """

    def __init__(self, dim: int):
        super().__init__()
        self.dim = dim

    def forward(self, x: torch.Tensor) -> torch.Tensor:
        return x.mean(dim=self.dim, keepdim=True)


class MaxLayer(nn.Module):
    """
    Computes the maximum of the input tensor along a specified dimension.
=======
        The standard deviation of the input tensor along the specified dimension.
    """

    def __init__(self, dim: int, keepdim: bool = True):
        super().__init__()
        self.dim = dim
        self.keepdim = keepdim

    def forward(self, x: torch.Tensor) -> torch.Tensor:
        return x.std(dim=self.dim, keepdim=self.keepdim)


class LogVarLayer(nn.Module):
    """
    Computes the logarithm of the variance of the input tensor along a specified dimension.
>>>>>>> 73db0c0a

    Parameters
    ----------
    dim : int
<<<<<<< HEAD
        The dimension along which to compute the maximum.

    Returns
    -------
    torch.Tensor
        The maximum of the input tensor along the specified dimension.
    """

    def __init__(self, dim: int):
        super().__init__()
        self.dim = dim

    def forward(self, x: torch.Tensor) -> torch.Tensor:
        max_val, _ = x.max(dim=self.dim, keepdim=True)
        return max_val
=======
        The dimension along which to compute the variance.
    keepdim: bool, default=True
        If you want to keep the dim in variance calculation
    min_var: float, default=1e-6
        Variance min for clamp
    max_var: float, default=1e6
        Variance max for clamp
    Returns
    -------
    torch.Tensor
        The logarithm of the variance of the input tensor along the specified dimension.
    """

    def __init__(
        self,
        dim: int,
        keepdim: bool = True,
        min_var: float = 1e-6,
        max_var: float = 1e6,
    ):
        super().__init__()
        self.dim = dim
        self.keepdim = keepdim
        self.min_var = min_var
        self.max_var = max_var

    def forward(self, x: torch.Tensor) -> torch.Tensor:
        var = x.var(dim=self.dim, keepdim=self.keepdim)
        var_clamped = torch.clamp(var, min=self.min_var, max=self.max_var)
        return torch.log(var_clamped)
>>>>>>> 73db0c0a
<|MERGE_RESOLUTION|>--- conflicted
+++ resolved
@@ -3,22 +3,20 @@
 # License: BSD (3-clause)
 from __future__ import annotations
 
-from functools import partial
-from typing import List, Optional, Tuple
-
-<<<<<<< HEAD
 import numpy as np
 import torch
-=======
+
+from functools import partial
+from mne.filter import create_filter, _check_coefficients
+from mne.utils import warn
+
 from torch import Tensor, nn, from_numpy
 
->>>>>>> 73db0c0a
 import torch.nn.functional as F
 
-from mne.filter import _check_coefficients, create_filter
-from mne.utils import warn
-from torch import from_numpy, nn, Tensor
 from torchaudio.functional import fftconvolve, filtfilt
+
+from typing import Optional, List, Tuple
 
 from braindecode.models.functions import (
     drop_path,
@@ -897,46 +895,20 @@
         return filtered.unsqueeze(1)
 
 
-<<<<<<< HEAD
-class VarLayer(nn.Module):
-    """
-    Computes the variance of the input tensor along a specified dimension.
-=======
 class MeanLayer(nn.Module):
     """
     Computes the mean of the input tensor along a specified dimension.
->>>>>>> 73db0c0a
 
     Parameters
     ----------
     dim : int
-<<<<<<< HEAD
-        The dimension along which to compute the variance.
-=======
         The dimension along which to compute the mean.
     keepdim : bool, default=True
         If you want to keep the dim in std calculation
->>>>>>> 73db0c0a
 
     Returns
     -------
     torch.Tensor
-<<<<<<< HEAD
-        The variance of the input tensor along the specified dimension.
-    """
-
-    def __init__(self, dim: int):
-        super().__init__()
-        self.dim = dim
-
-    def forward(self, x: torch.Tensor) -> torch.Tensor:
-        return x.var(dim=self.dim, keepdim=True)
-
-
-class StdLayer(nn.Module):
-    """
-    Computes the standard deviation of the input tensor along a specified dimension.
-=======
         The mean of the input tensor along the specified dimension.
     """
 
@@ -952,38 +924,17 @@
 class MaxLayer(nn.Module):
     """
     Computes the maximum of the input tensor along a specified dimension.
->>>>>>> 73db0c0a
 
     Parameters
     ----------
     dim : int
-<<<<<<< HEAD
-        The dimension along which to compute the standard deviation.
-=======
         The dimension along which to compute the maximum.
     keepdim : bool, default=True
         If you want to keep the dim in std calculation
->>>>>>> 73db0c0a
 
     Returns
     -------
     torch.Tensor
-<<<<<<< HEAD
-        The standard deviation of the input tensor along the specified dimension.
-    """
-
-    def __init__(self, dim: int):
-        super().__init__()
-        self.dim = dim
-
-    def forward(self, x: torch.Tensor) -> torch.Tensor:
-        return x.std(dim=self.dim, keepdim=True)
-
-
-class LogVarLayer(nn.Module):
-    """
-    Computes the logarithm of the variance of the input tensor along a specified dimension.
-=======
         The maximum of the input tensor along the specified dimension.
     """
 
@@ -1000,13 +951,63 @@
 class VarLayer(nn.Module):
     """
     Computes the variance of the input tensor along a specified dimension.
->>>>>>> 73db0c0a
 
     Parameters
     ----------
     dim : int
         The dimension along which to compute the variance.
-<<<<<<< HEAD
+    keepdim : bool, default=True
+        If you want to keep the dim in variance calculation
+
+    Returns
+    -------
+    torch.Tensor
+        The variance of the input tensor along the specified dimension.
+    """
+
+    def __init__(self, dim: int, keepdim: bool = True):
+        super().__init__()
+        self.dim = dim
+        self.keepdim = keepdim
+
+    def forward(self, x: torch.Tensor) -> torch.Tensor:
+        return x.var(dim=self.dim, keepdim=self.keepdim)
+
+
+class StdLayer(nn.Module):
+    """
+    Computes the standard deviation of the input tensor along a specified dimension.
+
+    Parameters
+    ----------
+    dim : int
+        The dimension along which to compute the standard deviation.
+    keepdim : bool, default=True
+        If you want to keep the dim in std calculation
+
+    Returns
+    -------
+    torch.Tensor
+        The standard deviation of the input tensor along the specified dimension.
+    """
+
+    def __init__(self, dim: int, keepdim: bool = True):
+        super().__init__()
+        self.dim = dim
+        self.keepdim = keepdim
+
+    def forward(self, x: torch.Tensor) -> torch.Tensor:
+        return x.std(dim=self.dim, keepdim=self.keepdim)
+
+
+class LogVarLayer(nn.Module):
+    """
+    Computes the logarithm of the variance of the input tensor along a specified dimension.
+
+    Parameters
+    ----------
+    dim : int
+        The dimension along which to compute the variance.
     keepdim: bool, default=True
         If you want to keep the dim in variance calculation
     min_var: float, default=1e-6
@@ -1035,131 +1036,4 @@
     def forward(self, x: torch.Tensor) -> torch.Tensor:
         var = x.var(dim=self.dim, keepdim=self.keepdim)
         var_clamped = torch.clamp(var, min=self.min_var, max=self.max_var)
-        return torch.log(var_clamped)
-
-
-class MeanLayer(nn.Module):
-    """
-    Computes the mean of the input tensor along a specified dimension.
-=======
-    keepdim : bool, default=True
-        If you want to keep the dim in variance calculation
-
-    Returns
-    -------
-    torch.Tensor
-        The variance of the input tensor along the specified dimension.
-    """
-
-    def __init__(self, dim: int, keepdim: bool = True):
-        super().__init__()
-        self.dim = dim
-        self.keepdim = keepdim
-
-    def forward(self, x: torch.Tensor) -> torch.Tensor:
-        return x.var(dim=self.dim, keepdim=self.keepdim)
-
-
-class StdLayer(nn.Module):
-    """
-    Computes the standard deviation of the input tensor along a specified dimension.
->>>>>>> 73db0c0a
-
-    Parameters
-    ----------
-    dim : int
-<<<<<<< HEAD
-        The dimension along which to compute the mean.
-=======
-        The dimension along which to compute the standard deviation.
-    keepdim : bool, default=True
-        If you want to keep the dim in std calculation
->>>>>>> 73db0c0a
-
-    Returns
-    -------
-    torch.Tensor
-<<<<<<< HEAD
-        The mean of the input tensor along the specified dimension.
-    """
-
-    def __init__(self, dim: int):
-        super().__init__()
-        self.dim = dim
-
-    def forward(self, x: torch.Tensor) -> torch.Tensor:
-        return x.mean(dim=self.dim, keepdim=True)
-
-
-class MaxLayer(nn.Module):
-    """
-    Computes the maximum of the input tensor along a specified dimension.
-=======
-        The standard deviation of the input tensor along the specified dimension.
-    """
-
-    def __init__(self, dim: int, keepdim: bool = True):
-        super().__init__()
-        self.dim = dim
-        self.keepdim = keepdim
-
-    def forward(self, x: torch.Tensor) -> torch.Tensor:
-        return x.std(dim=self.dim, keepdim=self.keepdim)
-
-
-class LogVarLayer(nn.Module):
-    """
-    Computes the logarithm of the variance of the input tensor along a specified dimension.
->>>>>>> 73db0c0a
-
-    Parameters
-    ----------
-    dim : int
-<<<<<<< HEAD
-        The dimension along which to compute the maximum.
-
-    Returns
-    -------
-    torch.Tensor
-        The maximum of the input tensor along the specified dimension.
-    """
-
-    def __init__(self, dim: int):
-        super().__init__()
-        self.dim = dim
-
-    def forward(self, x: torch.Tensor) -> torch.Tensor:
-        max_val, _ = x.max(dim=self.dim, keepdim=True)
-        return max_val
-=======
-        The dimension along which to compute the variance.
-    keepdim: bool, default=True
-        If you want to keep the dim in variance calculation
-    min_var: float, default=1e-6
-        Variance min for clamp
-    max_var: float, default=1e6
-        Variance max for clamp
-    Returns
-    -------
-    torch.Tensor
-        The logarithm of the variance of the input tensor along the specified dimension.
-    """
-
-    def __init__(
-        self,
-        dim: int,
-        keepdim: bool = True,
-        min_var: float = 1e-6,
-        max_var: float = 1e6,
-    ):
-        super().__init__()
-        self.dim = dim
-        self.keepdim = keepdim
-        self.min_var = min_var
-        self.max_var = max_var
-
-    def forward(self, x: torch.Tensor) -> torch.Tensor:
-        var = x.var(dim=self.dim, keepdim=self.keepdim)
-        var_clamped = torch.clamp(var, min=self.min_var, max=self.max_var)
-        return torch.log(var_clamped)
->>>>>>> 73db0c0a
+        return torch.log(var_clamped)