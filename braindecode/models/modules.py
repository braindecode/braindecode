# Authors: Robin Schirrmeister <robintibor@gmail.com>
#
# License: BSD (3-clause)
from __future__ import annotations

import numpy as np
import torch

from functools import partial
from mne.filter import create_filter, _check_coefficients
from mne.utils import warn

from torch import Tensor, nn, from_numpy
import torch.nn.functional as F

from torchaudio.functional import fftconvolve, filtfilt

from typing import Optional, List, Tuple

from braindecode.models.functions import (
    drop_path,
    safe_log,
)
from braindecode.util import np_to_th


class Ensure4d(nn.Module):
    def forward(self, x):
        while len(x.shape) < 4:
            x = x.unsqueeze(-1)
        return x


class Chomp1d(nn.Module):
    def __init__(self, chomp_size):
        super().__init__()
        self.chomp_size = chomp_size

    def extra_repr(self):
        return "chomp_size={}".format(self.chomp_size)

    def forward(self, x):
        return x[:, :, : -self.chomp_size].contiguous()


class Expression(nn.Module):
    """Compute given expression on forward pass.

    Parameters
    ----------
    expression_fn : callable
        Should accept variable number of objects of type
        `torch.autograd.Variable` to compute its output.
    """

    def __init__(self, expression_fn):
        super(Expression, self).__init__()
        self.expression_fn = expression_fn

    def forward(self, *x):
        return self.expression_fn(*x)

    def __repr__(self):
        if hasattr(self.expression_fn, "func") and hasattr(
            self.expression_fn, "kwargs"
        ):
            expression_str = "{:s} {:s}".format(
                self.expression_fn.func.__name__, str(self.expression_fn.kwargs)
            )
        elif hasattr(self.expression_fn, "__name__"):
            expression_str = self.expression_fn.__name__
        else:
            expression_str = repr(self.expression_fn)
        return self.__class__.__name__ + "(expression=%s) " % expression_str


class SafeLog(nn.Module):
    """
    Safe logarithm activation function module.

    :math:\text{SafeLog}(x) = \log\left(\max(x, \epsilon)\right)

    Parameters
    ----------
    eps : float, optional
        A small value to clamp the input tensor to prevent computing log(0) or log of negative numbers.
        Default is 1e-6.

    """

    def __init__(self, eps: float = 1e-6):
        super().__init__()
        self.eps = eps

    def forward(self, x) -> Tensor:
        """
        Forward pass of the SafeLog module.

        Parameters
        ----------
        x : torch.Tensor
            Input tensor.

        Returns
        -------
        torch.Tensor
            Output tensor after applying safe logarithm.
        """
        return safe_log(x=x, eps=self.eps)

    def extra_repr(self) -> str:
        eps_str = f"eps={self.eps}"
        return eps_str


class AvgPool2dWithConv(nn.Module):
    """
    Compute average pooling using a convolution, to have the dilation parameter.

    Parameters
    ----------
    kernel_size: (int,int)
        Size of the pooling region.
    stride: (int,int)
        Stride of the pooling operation.
    dilation: int or (int,int)
        Dilation applied to the pooling filter.
    padding: int or (int,int)
        Padding applied before the pooling operation.
    """

    def __init__(self, kernel_size, stride, dilation=1, padding=0):
        super(AvgPool2dWithConv, self).__init__()
        self.kernel_size = kernel_size
        self.stride = stride
        self.dilation = dilation
        self.padding = padding
        # don't name them "weights" to
        # make sure these are not accidentally used by some procedure
        # that initializes parameters or something
        self._pool_weights = None

    def forward(self, x):
        # Create weights for the convolution on demand:
        # size or type of x changed...
        in_channels = x.size()[1]
        weight_shape = (
            in_channels,
            1,
            self.kernel_size[0],
            self.kernel_size[1],
        )
        if self._pool_weights is None or (
            (tuple(self._pool_weights.size()) != tuple(weight_shape))
            or (self._pool_weights.is_cuda != x.is_cuda)
            or (self._pool_weights.data.type() != x.data.type())
        ):
            n_pool = np.prod(self.kernel_size)
            weights = np_to_th(np.ones(weight_shape, dtype=np.float32) / float(n_pool))
            weights = weights.type_as(x)
            if x.is_cuda:
                weights = weights.cuda()
            self._pool_weights = weights

        pooled = F.conv2d(
            x,
            self._pool_weights,
            bias=None,
            stride=self.stride,
            dilation=self.dilation,
            padding=self.padding,
            groups=in_channels,
        )
        return pooled


class IntermediateOutputWrapper(nn.Module):
    """Wraps network model such that outputs of intermediate layers can be returned.
    forward() returns list of intermediate activations in a network during forward pass.

    Parameters
    ----------
    to_select : list
        list of module names for which activation should be returned
    model : model object
        network model

    Examples
    --------
    >>> model = Deep4Net()
    >>> select_modules = ['conv_spat','conv_2','conv_3','conv_4'] # Specify intermediate outputs
    >>> model_pert = IntermediateOutputWrapper(select_modules,model) # Wrap model
    """

    def __init__(self, to_select, model):
        if not len(list(model.children())) == len(list(model.named_children())):
            raise Exception("All modules in model need to have names!")

        super(IntermediateOutputWrapper, self).__init__()

        modules_list = model.named_children()
        for key, module in modules_list:
            self.add_module(key, module)
            self._modules[key].load_state_dict(module.state_dict())
        self._to_select = to_select

    def forward(self, x):
        # Call modules individually and append activation to output if module is in to_select
        o = []
        for name, module in self._modules.items():
            x = module(x)
            if name in self._to_select:
                o.append(x)
        return o


class TimeDistributed(nn.Module):
    """Apply module on multiple windows.

    Apply the provided module on a sequence of windows and return their
    concatenation.
    Useful with sequence-to-prediction models (e.g. sleep stager which must map
    a sequence of consecutive windows to the label of the middle window in the
    sequence).

    Parameters
    ----------
    module : nn.Module
        Module to be applied to the input windows. Must accept an input of
        shape (batch_size, n_channels, n_times).
    """

    def __init__(self, module):
        super().__init__()
        self.module = module

    def forward(self, x):
        """
        Parameters
        ----------
        x : torch.Tensor
            Sequence of windows, of shape (batch_size, seq_len, n_channels,
            n_times).

        Returns
        -------
        torch.Tensor
            Shape (batch_size, seq_len, output_size).
        """
        b, s, c, t = x.shape
        out = self.module(x.view(b * s, c, t))
        return out.view(b, s, -1)


class CausalConv1d(nn.Conv1d):
    """Causal 1-dimensional convolution

    Code modified from [1]_ and [2]_.

    Parameters
    ----------
    in_channels : int
        Input channels.
    out_channels : int
        Output channels (number of filters).
    kernel_size : int
        Kernel size.
    dilation : int, optional
        Dilation (number of elements to skip within kernel multiplication).
        Default to 1.
    **kwargs :
        Other keyword arguments to pass to torch.nn.Conv1d, except for
        `padding`!!

    References
    ----------
    .. [1] https://discuss.pytorch.org/t/causal-convolution/3456/4
    .. [2] https://gist.github.com/paultsw/7a9d6e3ce7b70e9e2c61bc9287addefc
    """

    def __init__(
        self,
        in_channels,
        out_channels,
        kernel_size,
        dilation=1,
        **kwargs,
    ):
        assert "padding" not in kwargs, (
            "The padding parameter is controlled internally by "
            f"{type(self).__name__} class. You should not try to override this"
            " parameter."
        )

        super().__init__(
            in_channels=in_channels,
            out_channels=out_channels,
            kernel_size=kernel_size,
            dilation=dilation,
            padding=(kernel_size - 1) * dilation,
            **kwargs,
        )

    def forward(self, X):
        out = super().forward(X)
        return out[..., : -self.padding[0]]


class MaxNormLinear(nn.Linear):
    """Linear layer with MaxNorm constraining on weights.

    Equivalent of Keras tf.keras.Dense(..., kernel_constraint=max_norm())
    [1, 2]_. Implemented as advised in [3]_.

    Parameters
    ----------
    in_features: int
        Size of each input sample.
    out_features: int
        Size of each output sample.
    bias: bool, optional
        If set to ``False``, the layer will not learn an additive bias.
        Default: ``True``.

    References
    ----------
    .. [1] https://keras.io/api/layers/core_layers/dense/#dense-class
    .. [2] https://www.tensorflow.org/api_docs/python/tf/keras/constraints/
           MaxNorm
    .. [3] https://discuss.pytorch.org/t/how-to-correctly-implement-in-place-
           max-norm-constraint/96769
    """

    def __init__(
        self, in_features, out_features, bias=True, max_norm_val=2, eps=1e-5, **kwargs
    ):
        super().__init__(
            in_features=in_features, out_features=out_features, bias=bias, **kwargs
        )
        self._max_norm_val = max_norm_val
        self._eps = eps

    def forward(self, X):
        self._max_norm()
        return super().forward(X)

    def _max_norm(self):
        with torch.no_grad():
            norm = self.weight.norm(2, dim=0, keepdim=True).clamp(
                min=self._max_norm_val / 2
            )
            desired = torch.clamp(norm, max=self._max_norm_val)
            self.weight *= desired / (self._eps + norm)


class LinearWithConstraint(nn.Linear):
    """
    Fully connected layer with weight normalization constraint.

    Parameters
    ----------
    in_features : int
        Size of each input sample.
    out_features : int
        Size of each output sample.
    max_norm : float, default=1.0
        Maximum norm for weight normalization.
    do_weight_norm : bool, default=True
        Whether to apply weight normalization.

    Returns
    -------
    torch.Tensor
        Output tensor after applying the linear transformation.
    """

    def __init__(
        self,
        in_features: int,
        out_features: int,
        max_norm: float = 1.0,
        do_weight_norm: bool = True,
    ):
        super().__init__(in_features, out_features)
        self.max_norm = max_norm
        self.do_weight_norm = do_weight_norm

    def forward(self, x: torch.Tensor) -> torch.Tensor:
        if self.do_weight_norm:
            with torch.no_grad():
                self.weight.data = torch.renorm(
                    self.weight.data, p=2, dim=0, maxnorm=self.max_norm
                )
        return super().forward(x)


class CombinedConv(nn.Module):
    """Merged convolutional layer for temporal and spatial convs in Deep4/ShallowFBCSP

    Numerically equivalent to the separate sequential approach, but this should be faster.

    Parameters
    ----------
    in_chans : int
        Number of EEG input channels.
    n_filters_time: int
        Number of temporal filters.
    filter_time_length: int
        Length of the temporal filter.
    n_filters_spat: int
        Number of spatial filters.
    bias_time: bool
        Whether to use bias in the temporal conv
    bias_spat: bool
        Whether to use bias in the spatial conv

    """

    def __init__(
        self,
        in_chans,
        n_filters_time=40,
        n_filters_spat=40,
        filter_time_length=25,
        bias_time=True,
        bias_spat=True,
    ):
        super().__init__()
        self.bias_time = bias_time
        self.bias_spat = bias_spat
        self.conv_time = nn.Conv2d(
            1, n_filters_time, (filter_time_length, 1), bias=bias_time, stride=1
        )
        self.conv_spat = nn.Conv2d(
            n_filters_time, n_filters_spat, (1, in_chans), bias=bias_spat, stride=1
        )

    def forward(self, x):
        # Merge time and spat weights
        combined_weight = (
            (self.conv_time.weight * self.conv_spat.weight.permute(1, 0, 2, 3))
            .sum(0)
            .unsqueeze(1)
        )

        # Calculate bias term
        if not self.bias_spat and not self.bias_time:
            bias = None
        else:
            bias = 0
            if self.bias_time:
                bias += (
                    self.conv_spat.weight.squeeze()
                    .sum(-1)
                    .mm(self.conv_time.bias.unsqueeze(-1))
                    .squeeze()
                )
            if self.bias_spat:
                bias += self.conv_spat.bias

        return F.conv2d(x, weight=combined_weight, bias=bias, stride=(1, 1))


class MLP(nn.Sequential):
    """Multilayer Perceptron (MLP) with GELU activation and optional dropout.

    Also known as fully connected feedforward network, an MLP is a sequence of
    non-linear parametric functions

    .. math:: h_{i + 1} = a_{i + 1}(h_i W_{i + 1}^T + b_{i + 1}),

    over feature vectors :math:`h_i`, with the input and output feature vectors
    :math:`x = h_0` and :math:`y = h_L`, respectively. The non-linear functions
    :math:`a_i` are called activation functions. The trainable parameters of an
    MLP are its weights and biases :math:`\phi = \{W_i, b_i | i = 1, \dots, L\}`.

    Parameters:
    -----------
    in_features: int
        Number of input features.
    hidden_features: Sequential[int] (default=None)
        Number of hidden features, if None, set to in_features.
        You can increase the size of MLP just passing more int in the
        hidden features vector. The model size increase follow the
        rule 2n (hidden layers)+2 (in and out layers)
    out_features: int (default=None)
        Number of output features, if None, set to in_features.
    act_layer: nn.GELU (default)
        The activation function constructor. If :py:`None`, use
        :class:`torch.nn.GELU` instead.
    drop: float (default=0.0)
        Dropout rate.
    normalize: bool (default=False)
        Whether to apply layer normalization.
    """

    def __init__(
        self,
        in_features: int,
        hidden_features=None,
        out_features=None,
        activation=nn.GELU,
        drop=0.0,
        normalize=False,
    ):
        self.normalization = nn.LayerNorm if normalize else lambda: None
        self.in_features = in_features
        self.out_features = out_features or self.in_features
        if hidden_features:
            self.hidden_features = hidden_features
        else:
            self.hidden_features = (self.in_features, self.in_features)
        self.activation = activation

        layers = []

        for before, after in zip(
            (self.in_features, *self.hidden_features),
            (*self.hidden_features, self.out_features),
        ):
            layers.extend(
                [
                    nn.Linear(in_features=before, out_features=after),
                    self.activation(),
                    self.normalization(),
                ]
            )

        layers = layers[:-2]
        layers.append(nn.Dropout(p=drop))

        # Cleaning if we are not using the normalization layer
        layers = list(filter(lambda layer: layer is not None, layers))

        super().__init__(*layers)


class DropPath(nn.Module):
    """Drop paths, also known as Stochastic Depth, per sample.

        When applied in main path of residual blocks.

        Parameters:
        -----------
        drop_prob: float (default=None)
            Drop path probability (should be in range 0-1).

        Notes
        -----
        Code copied and modified from VISSL facebookresearch:
    https://github.com/facebookresearch/vissl/blob/0b5d6a94437bc00baed112ca90c9d78c6ccfbafb/vissl/models/model_helpers.py#L676
        All rights reserved.

        THE SOFTWARE IS PROVIDED "AS IS", WITHOUT WARRANTY OF ANY KIND, EXPRESS OR
        IMPLIED, INCLUDING BUT NOT LIMITED TO THE WARRANTIES OF MERCHANTABILITY,
        FITNESS FOR A PARTICULAR PURPOSE AND NONINFRINGEMENT. IN NO EVENT SHALL THE
        AUTHORS OR COPYRIGHT HOLDERS BE LIABLE FOR ANY CLAIM, DAMAGES OR OTHER
        LIABILITY, WHETHER IN AN ACTION OF CONTRACT, TORT OR OTHERWISE, ARISING FROM,
        OUT OF OR IN CONNECTION WITH THE SOFTWARE OR THE USE OR OTHER DEALINGS IN THE
        SOFTWARE.
    """

    def __init__(self, drop_prob=None):
        super(DropPath, self).__init__()
        self.drop_prob = drop_prob

    def forward(self, x):
        return drop_path(x, self.drop_prob, self.training)

    # Utility function to print DropPath module
    def extra_repr(self) -> str:
        return f"p={self.drop_prob}"


class FilterBankLayer(nn.Module):
    """Filter bank layer to split the signal between different frequency bands.

    This layer constructs a bank of signals filtered in specific bands for each channel.
    It uses MNE's `create_filter` function to create the band-specific filters and
    applies them to multi-channel time-series data. Each filter in the bank corresponds to a
    specific frequency band and is applied to all channels of the input data. The filtering is
    performed using FFT-based convolution via the `fftconvolve` function from
    :func:`torchaudio.functional if the method is FIR, and `filtfilt` function from
    :func:`torchaudio.functional if the method is IIR.

    The default configuration creates 9 non-overlapping frequency bands with a 4 Hz bandwidth,
    spanning from 4 Hz to 40 Hz (i.e., 4-8 Hz, 8-12 Hz, ..., 36-40 Hz). This setup is based on the
    reference: *FBCNet: A Multi-view Convolutional Neural Network for Brain-Computer Interface*.

    Parameters
    ----------
    n_chans : int
        Number of channels in the input signal.
    sfreq : int
        Sampling frequency of the input signal in Hz.
    band_filters : Optional[List[Tuple[float, float]]] or int, default=None
        List of frequency bands as (low_freq, high_freq) tuples. Each tuple defines
        the frequency range for one filter in the bank. If not provided, defaults
        to 9 non-overlapping bands with 4 Hz bandwidths spanning from 4 to 40 Hz.
    filter_length : str | int
        Length of the FIR filter to use (if applicable):

        * **'auto' (default)**: The filter length is chosen based
          on the size of the transition regions (6.6 times the reciprocal
          of the shortest transition band for fir_window='hamming'
          and fir_design="firwin2", and half that for "firwin").
        * **str**: A human-readable time in
          units of "s" or "ms" (e.g., "10s" or "5500ms") will be
          converted to that number of samples if ``phase="zero"``, or
          the shortest power-of-two length at least that duration for
          ``phase="zero-double"``.
        * **int**: Specified length in samples. For fir_design="firwin",
          this should not be used.
    l_trans_bandwidth : Union[str, float, int], default='auto'
        Width of the transition band at the low cut-off frequency in Hz
        (high pass or cutoff 1 in bandpass). Can be "auto"
        (default) to use a multiple of ``l_freq``::

            min(max(l_freq * 0.25, 2), l_freq)

        Only used for ``method='fir'``.
    h_trans_bandwidth : Union[str, float, int], default='auto'
        Width of the transition band at the high cut-off frequency in Hz
        (low pass or cutoff 2 in bandpass). Can be "auto"
        (default in 0.14) to use a multiple of ``h_freq``::

            min(max(h_freq * 0.25, 2.), info['sfreq'] / 2. - h_freq)

        Only used for ``method='fir'``.
    method : str, default='fir'
        ``'fir'`` will use FIR filtering, ``'iir'`` will use IIR
        forward-backward filtering (via :func:`~scipy.signal.filtfilt`).
    phase : str, default='zero'
        Phase of the filter.
        When ``method='fir'``, symmetric linear-phase FIR filters are constructed
        with the following behaviors when ``method="fir"``:

        ``"zero"`` (default)
            The delay of this filter is compensated for, making it non-causal.
        ``"minimum"``
            A minimum-phase filter will be constructed by decomposing the zero-phase filter
            into a minimum-phase and all-pass systems, and then retaining only the
            minimum-phase system (of the same length as the original zero-phase filter)
            via :func:`scipy.signal.minimum_phase`.
        ``"zero-double"``
            *This is a legacy option for compatibility with MNE <= 0.13.*
            The filter is applied twice, once forward, and once backward
            (also making it non-causal).
        ``"minimum-half"``
            *This is a legacy option for compatibility with MNE <= 1.6.*
            A minimum-phase filter will be reconstructed from the zero-phase filter with
            half the length of the original filter.

        When ``method='iir'``, ``phase='zero'`` (default) or equivalently ``'zero-double'``
        constructs and applies IIR filter twice, once forward, and once backward (making it
        non-causal) using :func:`~scipy.signal.filtfilt`; ``phase='forward'`` will apply
        the filter once in the forward (causal) direction using
        :func:`~scipy.signal.lfilter`.


           The behavior for ``phase="minimum"`` was fixed to use a filter of the requested
           length and improved suppression.
    iir_params : Optional[dict], default=None
        Dictionary of parameters to use for IIR filtering.
        If ``iir_params=None`` and ``method="iir"``, 4th order Butterworth will be used.
        For more information, see :func:`mne.filter.construct_iir_filter`.
    fir_window : str, default='hamming'
        The window to use in FIR design, can be "hamming" (default),
        "hann" (default in 0.13), or "blackman".
    fir_design : str, default='firwin'
        Can be "firwin" (default) to use :func:`scipy.signal.firwin`,
        or "firwin2" to use :func:`scipy.signal.firwin2`. "firwin" uses
        a time-domain design technique that generally gives improved
        attenuation using fewer samples than "firwin2".
    pad : str, default='reflect_limited'
        The type of padding to use. Supports all func:`numpy.pad()` mode options.
        Can also be "reflect_limited", which pads with a reflected version of
        each vector mirrored on the first and last values of the vector,
        followed by zeros. Only used for ``method='fir'``.
    verbose: bool | str | int | None, default=True
        Control verbosity of the logging output. If ``None``, use the default
        verbosity level. See the func:`mne.verbose` for details.
        Should only be passed as a keyword argument.
    """

    def __init__(
        self,
        n_chans: int,
        sfreq: int,
        band_filters: Optional[List[Tuple[float, float]] | int] = None,
        filter_length: str | float | int = "auto",
        l_trans_bandwidth: str | float | int = "auto",
        h_trans_bandwidth: str | float | int = "auto",
        method: str = "fir",
        phase: str = "zero",
        iir_params: Optional[dict] = None,
        fir_window: str = "hamming",
        fir_design: str = "firwin",
        verbose: bool = True,
    ):
        super(FilterBankLayer, self).__init__()

        # The first step here is to check the band_filters
        # We accept as None values.
        if band_filters is None:
            """
            the filter bank is constructed using 9 filters with non-overlapping
            frequency bands, each of 4Hz bandwidth, spanning from 4 to 40 Hz
            (4-8, 8-12, …, 36-40 Hz)

            Based on the reference: FBCNet: A Multi-view Convolutional Neural
            Network for Brain-Computer Interface
            """
            band_filters = [(low, low + 4) for low in range(4, 36 + 1, 4)]
        # We accept as int.
        if isinstance(band_filters, int):
            warn(
                "Creating the filter banks equally divided in the "
                "interval 4Hz to 40Hz with almost equal bandwidths. "
                "If you want a specific interval, "
                "please specify 'band_filters' as a list of tuples.",
                UserWarning,
            )
            start = 4
            end = 40

            total_band_width = end - start  # 4 Hz to 40 Hz

            band_width_calculated = total_band_width / band_filters
            band_filters = [
                (
                    torch.tensor(start + i * band_width_calculated),
                    torch.tensor(start + (i + 1) * band_width_calculated),
                )
                for i in range(band_filters)
            ]

        if not isinstance(band_filters, list):
            raise ValueError(
                "`band_filters` should be a list of tuples if you want to "
                "use them this way."
            )
        else:
            if any(len(bands) != 2 for bands in band_filters):
                raise ValueError(
                    "The band_filters items should be splitable in 2 values."
                )

        # and we accepted as
        self.band_filters = band_filters
        self.n_bands = len(band_filters)
        self.phase = phase
        self.method = method
        self.n_chans = n_chans

        self.method_iir = True if self.method == "iir" else False

        if self.method_iir:
            if iir_params is None:
                iir_params = dict(output="ba")
            else:
                if "output" in iir_params:
                    if iir_params["output"] == "sos":
                        warn(
                            "It is not possible to use second-order section filtering with Torch. Changing to filter ba",
                            UserWarning,
                        )
                        iir_params["output"] = "ba"

        self._apply_filter_func = None

        filts = {}
        for idx, (l_freq, h_freq) in enumerate(band_filters):
            filt = create_filter(
                data=None,
                sfreq=sfreq,
                l_freq=l_freq,
                h_freq=h_freq,
                filter_length=filter_length,
                l_trans_bandwidth=l_trans_bandwidth,
                h_trans_bandwidth=h_trans_bandwidth,
                method=method,
                iir_params=iir_params,
                phase=phase,
                fir_window=fir_window,
                fir_design=fir_design,
                verbose=verbose,
            )
            if not self.method_iir:
                b = from_numpy(filt).float()
                filts[f"band_{idx}"] = {"b": b}

            else:
                _check_coefficients((filt["b"], filt["a"]))
                b = torch.tensor(filt["b"], dtype=torch.float64)
                a = torch.tensor(filt["a"], dtype=torch.float64)

                filts[f"band_{idx}"] = {"b": b, "a": a}

        self.filts = nn.ParameterDict(filts)

        if self.method_iir:
            self._apply_filter_func = self._apply_iir
        else:
            self._apply_filter_func = partial(self._apply_fir, n_chans=self.n_chans)

    def forward(self, x: torch.Tensor) -> torch.Tensor:
        """
        Apply the filter bank to the input signal.

        Parameters
        ----------
        x : torch.Tensor
            Input tensor of shape (batch_size, time_points).
        n_chans: int
            Number of chans passed internally inside the object

        Returns
        -------
        torch.Tensor
            Filtered output tensor of shape (batch_size, n_bands, filtered_time_points).
        """
        # Initialize a list to collect filtered outputs
        n_bands = self.n_bands
        output = []

        for band_idx in range(n_bands):
            filtered = self._apply_filter_func(x, self.filts[f"band_{band_idx}"])  # type: ignore
            output.append(filtered)

        # Shape: (batch_size, n_bands, nchans, time_points)
        output = torch.cat(output, dim=1)
        return output

    @staticmethod
    def _apply_fir(x, filter: dict, n_chans: int) -> Tensor:
        """
        Apply an FIR filter to the input tensor.

        Parameters
        ----------
        x : Tensor
            Input tensor of shape (batch_size, n_chans, n_times).
        filter : dict
            Dictionary containing IIR filter coefficients.
            - "b": Tensor of numerator coefficients.
        n_chans: int
            Number of channels

        Returns
        -------
        Tensor
            Filtered tensor of shape (batch_size, 1, n_chans, n_times).
        """
        # Shape: (nchans, filter_length)
        # Expand to (nchans, filter_length)
        filt_expanded = filter["b"].unsqueeze(0).repeat(n_chans, 1).unsqueeze(0)

        # Check with MNE and filtering experts if we should do something more.
        filtered = fftconvolve(
            x, filt_expanded, mode="same"
        )  # Shape: (batch_size, nchans, time_points)

        # Add band dimension
        # Shape: (batch_size, 1, nchans, time_points)
        filtered = filtered.unsqueeze(1)
        # returning the filtered
        return filtered

    @staticmethod
    def _apply_iir(x: Tensor, filter: dict) -> Tensor:
        """
        Apply an IIR filter to the input tensor.

        Parameters
        ----------
        x : Tensor
            Input tensor of shape (batch_size, n_chans, n_times).
        filter : dict
            Dictionary containing IIR filter coefficients

            - "b": Tensor of numerator coefficients.
            - "a": Tensor of denominator coefficients.

        Returns
        -------
        Tensor
            Filtered tensor of shape (batch_size, 1, n_chans, n_times).
        """
        # Apply filtering using torchaudio's filtfilt
        filtered = filtfilt(
            x,
            a_coeffs=filter["a"].type_as(x),
            b_coeffs=filter["b"].type_as(x),
            clamp=False,
        )
        # Rearrange dimensions to (batch_size, 1, n_chans, n_times)
<<<<<<< HEAD
        filtered = torch.permute(filt_ta, [0, 2, 1, 3])
        return filtered


class VarLayer(nn.Module):
    """
    Computes the variance of the input tensor along a specified dimension.

    Parameters
    ----------
    dim : int
        The dimension along which to compute the variance.

    Returns
    -------
    torch.Tensor
        The variance of the input tensor along the specified dimension.
    """

    def __init__(self, dim: int):
        super().__init__()
        self.dim = dim

    def forward(self, x: torch.Tensor) -> torch.Tensor:
        return x.var(dim=self.dim, keepdim=True)


class StdLayer(nn.Module):
    """
    Computes the standard deviation of the input tensor along a specified dimension.

    Parameters
    ----------
    dim : int
        The dimension along which to compute the standard deviation.

    Returns
    -------
    torch.Tensor
        The standard deviation of the input tensor along the specified dimension.
    """

    def __init__(self, dim: int):
        super().__init__()
        self.dim = dim

    def forward(self, x: torch.Tensor) -> torch.Tensor:
        return x.std(dim=self.dim, keepdim=True)


class LogVarLayer(nn.Module):
    """
    Computes the logarithm of the variance of the input tensor along a specified dimension.

    Parameters
    ----------
    dim : int
        The dimension along which to compute the variance.

    Returns
    -------
    torch.Tensor
        The logarithm of the variance of the input tensor along the specified dimension.
    """

    def __init__(self, dim: int):
        super().__init__()
        self.dim = dim

    def forward(self, x: torch.Tensor) -> torch.Tensor:
        var = x.var(dim=self.dim, keepdim=True)
        var_clamped = torch.clamp(var, min=1e-6, max=1e6)
        return torch.log(var_clamped)


class MeanLayer(nn.Module):
    """
    Computes the mean of the input tensor along a specified dimension.

    Parameters
    ----------
    dim : int
        The dimension along which to compute the mean.

    Returns
    -------
    torch.Tensor
        The mean of the input tensor along the specified dimension.
    """

    def __init__(self, dim: int):
        super().__init__()
        self.dim = dim

    def forward(self, x: torch.Tensor) -> torch.Tensor:
        return x.mean(dim=self.dim, keepdim=True)


class MaxLayer(nn.Module):
    """
    Computes the maximum of the input tensor along a specified dimension.

    Parameters
    ----------
    dim : int
        The dimension along which to compute the maximum.

    Returns
    -------
    torch.Tensor
        The maximum of the input tensor along the specified dimension.
    """

    def __init__(self, dim: int):
        super().__init__()
        self.dim = dim

    def forward(self, x: torch.Tensor) -> torch.Tensor:
        max_val, _ = x.max(dim=self.dim, keepdim=True)
        return max_val
=======
        return filtered.unsqueeze(1)
>>>>>>> c8a268bd
<|MERGE_RESOLUTION|>--- conflicted
+++ resolved
@@ -895,9 +895,7 @@
             clamp=False,
         )
         # Rearrange dimensions to (batch_size, 1, n_chans, n_times)
-<<<<<<< HEAD
-        filtered = torch.permute(filt_ta, [0, 2, 1, 3])
-        return filtered
+        return filtered.unsqueeze(1)
 
 
 class VarLayer(nn.Module):
@@ -1015,7 +1013,4 @@
 
     def forward(self, x: torch.Tensor) -> torch.Tensor:
         max_val, _ = x.max(dim=self.dim, keepdim=True)
-        return max_val
-=======
-        return filtered.unsqueeze(1)
->>>>>>> c8a268bd
+        return max_val