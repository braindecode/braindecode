"""Get epochs from mne.Raw
"""

# Authors: Hubert Banville <hubert.jbanville@gmail.com>
#          Lukas Gemein <l.gemein@gmail.com>
#          Simon Brandt <simonbrandt@protonmail.com>
#          David Sabbagh <dav.sabbagh@gmail.com>
#
# License: BSD (3-clause)

import warnings

import numpy as np
import mne
import pandas as pd



def _check_windowing_arguments(
        trial_start_offset_samples, trial_stop_offset_samples,
        window_size_samples, window_stride_samples):
    assert isinstance(trial_start_offset_samples, (int, np.integer))
    assert isinstance(trial_stop_offset_samples, (int, np.integer))
    assert isinstance(window_size_samples, (int, np.integer, type(None)))
    assert isinstance(window_stride_samples, (int, np.integer, type(None)))
    assert (window_size_samples is None) == (window_stride_samples is None)
    if window_size_samples is not None:
        assert window_size_samples > 0, (
            "window size has to be larger than 0")
        assert window_stride_samples > 0, (
            "window stride has to be larger than 0")


def create_windows_from_events(
        concat_ds, trial_start_offset_samples, trial_stop_offset_samples,
        window_size_samples=None, window_stride_samples=None,
        drop_last_window=False, mapping=None, preload=False,
        drop_bad_windows=True, picks=None, reject=None, flat=None,
        on_missing='error'):
    """Create windows based on events in mne.Raw.

    This function extracts windows of size window_size_samples in the interval
    [trial onset + trial_start_offset_samples, trial onset + trial duration +
    trial_stop_offset_samples] around each trial, with a separation of
    window_stride_samples between consecutive windows. If the last window
    around an event does not end at trial_stop_offset_samples and
    drop_last_window is set to False, an additional overlapping window that
    ends at trial_stop_offset_samples is created.

    Windows are extracted from the interval defined by the following:

                                                  trial onset +
                    trial onset                     duration
    |--------------------|------------------------------|---------------------|
    trial onset -                                                 trial onset +
    trial_start_offset_samples                                       duration +
                                                      trial_stop_offset_samples

    Parameters
    ----------
    concat_ds: BaseConcatDataset
        A concat of base datasets each holding raw and description.
    trial_start_offset_samples: int
        Start offset from original trial onsets, in samples.
    trial_stop_offset_samples: int
        Stop offset from original trial stop, in samples.
    window_size_samples: int | None
        Window size. If None, the window size is inferred from the original
        trial size of the first trial and trial_start_offset_samples and
        trial_stop_offset_samples.
    window_stride_samples: int | None
        Stride between windows, in samples. If None, the window size is
        inferred from the original trial size of the first trial and
        trial_start_offset_samples and trial_stop_offset_samples.
    drop_last_window: bool
        If True, an additional overlapping window that ends at
        trial_stop_offset_samples will be extracted around each event when the
        last window does not end exactly at trial_stop_offset_samples.
    mapping: dict(str: int)
        Mapping from event description to numerical target value.
    preload: bool
        If True, preload the data of the Epochs objects. This is useful to
        reduce disk reading overhead when returning windows in a training
        scenario, however very large data might not fit into memory.
    drop_bad_windows: bool
        If True, call `.drop_bad()` on the resulting mne.Epochs object. This
        step allows identifying e.g., windows that fall outside of the
        continuous recording. It is suggested to run this step here as otherwise
        the BaseConcatDataset has to be updated as well.
    picks: str | list | slice | None
        Channels to include. If None, all available channels are used. See
        mne.Epochs.
    reject: dict | None
        Epoch rejection parameters based on peak-to-peak amplitude. If None, no
        rejection is done based on peak-to-peak amplitude. See mne.Epochs.
    flat: dict | None
        Epoch rejection parameters based on flatness of signals. If None, no
        rejection based on flatness is done. See mne.Epochs.
    on_missing: str
        What to do if one or several event ids are not found in the recording.
        Valid keys are ‘error’ | ‘warning’ | ‘ignore’. See mne.Epochs.

    Returns
    -------
    windows_ds: WindowsDataset
        Dataset containing the extracted windows.
    """
    from ..datasets.base import TransformDataset, BaseConcatDataset
    _check_windowing_arguments(
        trial_start_offset_samples, trial_stop_offset_samples,
        window_size_samples, window_stride_samples)

    # If user did not specify mapping, we extract all events from all datasets
    # and map them to increasing integers starting from 0
    infer_mapping = mapping is None
    mapping = dict() if infer_mapping else mapping

    infer_window_size_stride = window_size_samples is None

    list_of_windows_ds = list()
    for ds in concat_ds.datasets:
        if infer_mapping:
            unique_events = np.unique(ds.raw.annotations.description)
            new_unique_events = [x for x in unique_events if x not in mapping]
            # mapping event descriptions to integers from 0 on
            max_id_mapping = len(mapping)
            mapping.update(
                {v: k + max_id_mapping for k, v in enumerate(new_unique_events)}
            )

        events, events_id = mne.events_from_annotations(ds.raw, mapping)
        onsets = events[:, 0]
        # Onsets are relative to the beginning of the recording
        filtered_durations = np.array(
            [a['duration'] for a in ds.raw.annotations
             if a['description'] in events_id]
        )
        stops = onsets + (filtered_durations * ds.raw.info['sfreq']).astype(int)
        # XXX This could probably be simplified by using chunk_duration in
        #     `events_from_annotations`

        last_samp = ds.raw.first_samp + ds.raw.n_times
        if stops[-1] + trial_stop_offset_samples > last_samp:
            raise ValueError(
                '"trial_stop_offset_samples" too large. Stop of last trial '
                f'({stops[-1]}) + "trial_stop_offset_samples" '
                f'({trial_stop_offset_samples}) must be smaller than length of'
                f' recording ({len(ds)}).')

        if infer_window_size_stride:
            # window size is trial size
            if window_size_samples is None:
                window_size_samples = stops[0] + trial_stop_offset_samples - (
                    onsets[0] + trial_start_offset_samples)
                window_stride_samples = window_size_samples
            this_trial_sizes = stops - (onsets  + trial_start_offset_samples)
            # Maybe actually this is not necessary?
            # We could also just say we just assume window size=trial size
            # in case not given, without this condition...
            # but then would have to change functions overall
            # to deal with varying window sizes hmmhmh
            assert np.all(this_trial_sizes == window_size_samples), (
                'All trial sizes should be the same if you do not supply '
                'a window size.')

        description = events[:, -1]

        i_trials, i_window_in_trials, starts, stops = _compute_window_inds(
            onsets, stops, trial_start_offset_samples,
            trial_stop_offset_samples, window_size_samples,
            window_stride_samples, drop_last_window)

        events = [[start, window_size_samples, description[i_trials[i_start]]]
                   for i_start, start in enumerate(starts)]
        events = np.array(events)

        if any(np.diff(events[:, 0]) <= 0):
            raise NotImplementedError('Trial overlap not implemented.')

        description = events[:, -1]

        metadata = pd.DataFrame({
            'i_window_in_trial': i_window_in_trials,
            'i_start_in_trial': starts,
            'i_stop_in_trial': stops,
            'target': description})

        # window size - 1, since tmax is inclusive
        mne_epochs = mne.Epochs(
            ds.raw, events, events_id, baseline=None, tmin=0,
            tmax=(window_size_samples - 1) / ds.raw.info['sfreq'],
            metadata=metadata, preload=preload, picks=picks, reject=reject,
            flat=flat, on_missing=on_missing)

        if drop_bad_windows:
            mne_epochs.drop_bad()

        windows_ds = TransformDataset(mne_epochs, ds.description)
        list_of_windows_ds.append(windows_ds)

    return BaseConcatDataset(list_of_windows_ds)


def create_fixed_length_windows(
        concat_ds, start_offset_samples, stop_offset_samples,
        window_size_samples, window_stride_samples, drop_last_window,
        mapping=None, preload=False, drop_bad_windows=True, picks=None,
        reject=None, flat=None, on_missing='error'):
    """Windower that creates sliding windows.

    Parameters
    ----------
    concat_ds: ConcatDataset
        A concat of base datasets each holding raw and descpription.
    start_offset_samples: int
        Start offset from beginning of recording in samples.
    stop_offset_samples: int | None
        Stop offset from beginning of recording in samples. If None, set to be
        the end of the recording.
    window_size_samples: int
        Window size.
    window_stride_samples: int
        Stride between windows.
    drop_last_window: bool
        Whether or not have a last overlapping window, when windows do not
        equally divide the continuous signal.
    mapping: dict(str: int)
        Mapping from event description to target value.
    preload: bool
        If True, preload the data of the Epochs objects.
    drop_bad_windows: bool
        If True, call `.drop_bad()` on the resulting mne.Epochs object. This
        step allows identifying e.g., windows that fall outside of the
        continuous recording. It is suggested to run this step here as
        otherwise the BaseConcatDataset has to be updated as well.
    picks: str | list | slice | None
        Channels to include. If None, all available channels are used. See
        mne.Epochs.
    reject: dict | None
        Epoch rejection parameters based on peak-to-peak amplitude. If None, no
        rejection is done based on peak-to-peak amplitude. See mne.Epochs.
    flat: dict | None
        Epoch rejection parameters based on flatness of signals. If None, no
        rejection based on flatness is done. See mne.Epochs.
    on_missing: str
        What to do if one or several event ids are not found in the recording.
        Valid keys are ‘error’ | ‘warning’ | ‘ignore’. See mne.Epochs.

    Returns
    -------
    windows_ds: WindowsDataset
        Dataset containing the extracted windows.
    """
    from ..datasets.base import TransformDataset, BaseConcatDataset
    _check_windowing_arguments(
        start_offset_samples, stop_offset_samples,
        window_size_samples, window_stride_samples)
    if stop_offset_samples == 0:
        warnings.warn(
            'Meaning of `trial_stop_offset_samples`=0 has changed, use `None` '
            'to indicate end of trial/recording. Using `None`.')
        stop_offset_samples = None

    list_of_windows_ds = []
    for ds in concat_ds.datasets:
        stop = ds.raw.n_times \
            if stop_offset_samples is None else stop_offset_samples
        stop = stop - window_size_samples + ds.raw.first_samp
        # already includes last incomplete window start
        starts = np.arange(
            ds.raw.first_samp + start_offset_samples, stop + 1,
            window_stride_samples)

        if not drop_last_window and starts[-1] < stop:
            # if last window does not end at trial stop, make it stop there
            starts = np.append(starts, stop)

        # TODO: handle multi-target case / non-integer target case
        target = -1 if ds.target is None else ds.target
        if mapping is not None:
            target = mapping[target]

        fake_events = [[start, window_size_samples, -1] for start in starts]
        metadata = pd.DataFrame({
            'i_window_in_trial': np.arange(len(fake_events)),
            'i_start_in_trial': starts,
            'i_stop_in_trial': starts + window_size_samples,
            'target': len(fake_events) * [target]
        })

        # window size - 1, since tmax is inclusive
        mne_epochs = mne.Epochs(
            ds.raw, fake_events, baseline=None, tmin=0,
            tmax=(window_size_samples - 1) / ds.raw.info['sfreq'],
            metadata=metadata, preload=preload, picks=picks, reject=reject,
            flat=flat, on_missing=on_missing)

        if drop_bad_windows:
            mne_epochs.drop_bad()

        windows_ds = TransformDataset(mne_epochs, ds.description)
        list_of_windows_ds.append(windows_ds)

    return BaseConcatDataset(list_of_windows_ds)


def _compute_window_inds(
        starts, stops, start_offset, stop_offset, size, stride,
        drop_last_window):
    """Compute window start and stop indices.

    Create window starts from trial onsets (shifted by start_offset) to trial
    end (shifted by stop_offset) separated by stride, as long as window size
    fits into trial.

    Parameters
    ----------
    starts: array-like
        Trial starts in samples.
    stops: array-like
        Trial stops in samples.
    start_offset: int
        Start offset from original trial onsets in samples.
    stop_offset: int
        Stop offset from original trial stop in samples.
    size: int
        Window size.
    stride: int
        Stride between windows.
    drop_last_window: bool
        Toggles of shifting last window within range or dropping last samples.

    Returns
    -------
    result_lists: (list, list, list, list)
        Trial, i_window_in_trial, start sample and stop sample of windows.
    """
    starts = np.array([starts]) if isinstance(starts, int) else starts
    stops = np.array([stops]) if isinstance(stops, int) else stops

    starts += start_offset
    stops += stop_offset

    i_window_in_trials, i_trials, window_starts = [], [], []
    for start_i, (start, stop) in enumerate(zip(starts, stops)):
        # Generate possible window starts with given stride between original
        # trial onsets (shifted by start_offset) and stops
        possible_starts = np.arange(start, stop, stride)

        # Possible window start is actually a start, if window size fits in
        # trial start and stop
        for i_window, s in enumerate(possible_starts):
            if (s + size) <= stop:
                window_starts.append(s)
                i_window_in_trials.append(i_window)
                i_trials.append(start_i)

        # If the last window start + window size is not the same as
        # stop + stop_offset, create another window that overlaps and stops
        # at onset + stop_offset
        if not drop_last_window:
            if window_starts[-1] + size != stop:
                window_starts.append(stop - size)
                i_window_in_trials.append(i_window_in_trials[-1] + 1)
                i_trials.append(start_i)

    # Update stops to now be event stops instead of trial stops
    window_stops = np.array(window_starts) + size
    if not (len(i_window_in_trials) == len(window_starts) == len(window_stops)):
        raise ValueError(f'{len(i_window_in_trials)} == '
                         f'{len(window_starts)} == {len(window_stops)}')

    return i_trials, i_window_in_trials, window_starts, window_stops

<<<<<<< HEAD
=======

def _check_windowing_arguments(
        trial_start_offset_samples, trial_stop_offset_samples,
        window_size_samples, window_stride_samples):
    assert isinstance(trial_start_offset_samples, (int, np.integer))
    assert (isinstance(trial_stop_offset_samples, (int, np.integer))
        or (trial_stop_offset_samples is None))
    assert isinstance(window_size_samples, (int, np.integer, type(None)))
    assert isinstance(window_stride_samples, (int, np.integer, type(None)))
    assert (window_size_samples is None) == (window_stride_samples is None)
    if window_size_samples is not None:
        assert window_size_samples > 0, (
            "window size has to be larger than 0")
        assert window_stride_samples > 0, (
            "window stride has to be larger than 0")
>>>>>>> da0bedbd
<|MERGE_RESOLUTION|>--- conflicted
+++ resolved
@@ -13,22 +13,6 @@
 import numpy as np
 import mne
 import pandas as pd
-
-
-
-def _check_windowing_arguments(
-        trial_start_offset_samples, trial_stop_offset_samples,
-        window_size_samples, window_stride_samples):
-    assert isinstance(trial_start_offset_samples, (int, np.integer))
-    assert isinstance(trial_stop_offset_samples, (int, np.integer))
-    assert isinstance(window_size_samples, (int, np.integer, type(None)))
-    assert isinstance(window_stride_samples, (int, np.integer, type(None)))
-    assert (window_size_samples is None) == (window_stride_samples is None)
-    if window_size_samples is not None:
-        assert window_size_samples > 0, (
-            "window size has to be larger than 0")
-        assert window_stride_samples > 0, (
-            "window stride has to be larger than 0")
 
 
 def create_windows_from_events(
@@ -153,7 +137,7 @@
                 window_size_samples = stops[0] + trial_stop_offset_samples - (
                     onsets[0] + trial_start_offset_samples)
                 window_stride_samples = window_size_samples
-            this_trial_sizes = stops - (onsets  + trial_start_offset_samples)
+            this_trial_sizes = stops - (onsets + trial_start_offset_samples)
             # Maybe actually this is not necessary?
             # We could also just say we just assume window size=trial size
             # in case not given, without this condition...
@@ -171,7 +155,7 @@
             window_stride_samples, drop_last_window)
 
         events = [[start, window_size_samples, description[i_trials[i_start]]]
-                   for i_start, start in enumerate(starts)]
+                  for i_start, start in enumerate(starts)]
         events = np.array(events)
 
         if any(np.diff(events[:, 0]) <= 0):
@@ -372,15 +356,13 @@
 
     return i_trials, i_window_in_trials, window_starts, window_stops
 
-<<<<<<< HEAD
-=======
 
 def _check_windowing_arguments(
         trial_start_offset_samples, trial_stop_offset_samples,
         window_size_samples, window_stride_samples):
     assert isinstance(trial_start_offset_samples, (int, np.integer))
-    assert (isinstance(trial_stop_offset_samples, (int, np.integer))
-        or (trial_stop_offset_samples is None))
+    assert (isinstance(trial_stop_offset_samples, (int, np.integer)) or
+            (trial_stop_offset_samples is None))
     assert isinstance(window_size_samples, (int, np.integer, type(None)))
     assert isinstance(window_stride_samples, (int, np.integer, type(None)))
     assert (window_size_samples is None) == (window_stride_samples is None)
@@ -388,5 +370,4 @@
         assert window_size_samples > 0, (
             "window size has to be larger than 0")
         assert window_stride_samples > 0, (
-            "window stride has to be larger than 0")
->>>>>>> da0bedbd
+            "window stride has to be larger than 0")