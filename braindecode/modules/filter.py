from __future__ import annotations

from functools import partial
from typing import Optional

import torch
from einops.layers.torch import Rearrange
from mne.filter import _check_coefficients, create_filter
from mne.utils import warn
from torch import Tensor, from_numpy, nn
from torch.fft import fftfreq
from torchaudio.functional import fftconvolve, filtfilt

import braindecode.functional as F


class FilterBankLayer(nn.Module):
    """Apply multiple band-pass filters to generate multiview signal representation.

    This layer constructs a bank of signals filtered in specific bands for each channel.
    It uses MNE's `create_filter` function to create the band-specific filters and
    applies them to multi-channel time-series data. Each filter in the bank corresponds to a
    specific frequency band and is applied to all channels of the input data. The filtering is
    performed using FFT-based convolution via the `fftconvolve` function from
    :func:`torchaudio.functional if the method is FIR, and `filtfilt` function from
    :func:`torchaudio.functional if the method is IIR.

    The default configuration creates 9 non-overlapping frequency bands with a 4 Hz bandwidth,
    spanning from 4 Hz to 40 Hz (i.e., 4-8 Hz, 8-12 Hz, ..., 36-40 Hz). This setup is based on the
    reference: *FBCNet: A Multi-view Convolutional Neural Network for Brain-Computer Interface*.

    Parameters
    ----------
    n_chans : int
        Number of channels in the input signal.
    sfreq : int
        Sampling frequency of the input signal in Hz.
    band_filters : Optional[list[tuple[float, float]]] or int, default=None
        List of frequency bands as (low_freq, high_freq) tuples. Each tuple defines
        the frequency range for one filter in the bank. If not provided, defaults
        to 9 non-overlapping bands with 4 Hz bandwidths spanning from 4 to 40 Hz.
    method : str, default='fir'
        ``'fir'`` will use FIR filtering, ``'iir'`` will use IIR
        forward-backward filtering (via :func:`~scipy.signal.filtfilt`).
        For more details, please check the `MNE Preprocessing Tutorial <https://mne.tools/stable/auto_tutorials/preprocessing/25_background_filtering.html>`_.
    filter_length : str | int
        Length of the FIR filter to use (if applicable):

        * **'auto' (default)**: The filter length is chosen based
          on the size of the transition regions (6.6 times the reciprocal
          of the shortest transition band for fir_window='hamming'
          and fir_design="firwin2", and half that for "firwin").
        * **str**: A human-readable time in
          units of "s" or "ms" (e.g., "10s" or "5500ms") will be
          converted to that number of samples if ``phase="zero"``, or
          the shortest power-of-two length at least that duration for
          ``phase="zero-double"``.
        * **int**: Specified length in samples. For fir_design="firwin",
          this should not be used.
    l_trans_bandwidth : Union[str, float, int], default='auto'
        Width of the transition band at the low cut-off frequency in Hz
        (high pass or cutoff 1 in bandpass). Can be "auto"
        (default) to use a multiple of ``l_freq``::

            min(max(l_freq * 0.25, 2), l_freq)

        Only used for ``method='fir'``.
    h_trans_bandwidth : Union[str, float, int], default='auto'
        Width of the transition band at the high cut-off frequency in Hz
        (low pass or cutoff 2 in bandpass). Can be "auto"
        (default in 0.14) to use a multiple of ``h_freq``::

            min(max(h_freq * 0.25, 2.), info['sfreq'] / 2. - h_freq)

        Only used for ``method='fir'``.
    phase : str, default='zero'
        Phase of the filter.
        When ``method='fir'``, symmetric linear-phase FIR filters are constructed
        with the following behaviors when ``method="fir"``:

        ``"zero"`` (default)
            The delay of this filter is compensated for, making it non-causal.
        ``"minimum"``
            A minimum-phase filter will be constructed by decomposing the zero-phase filter
            into a minimum-phase and all-pass systems, and then retaining only the
            minimum-phase system (of the same length as the original zero-phase filter)
            via :func:`scipy.signal.minimum_phase`.
        ``"zero-double"``
            *This is a legacy option for compatibility with MNE <= 0.13.*
            The filter is applied twice, once forward, and once backward
            (also making it non-causal).
        ``"minimum-half"``
            *This is a legacy option for compatibility with MNE <= 1.6.*
            A minimum-phase filter will be reconstructed from the zero-phase filter with
            half the length of the original filter.

        When ``method='iir'``, ``phase='zero'`` (default) or equivalently ``'zero-double'``
        constructs and applies IIR filter twice, once forward, and once backward (making it
        non-causal) using :func:`~scipy.signal.filtfilt`; ``phase='forward'`` will apply
        the filter once in the forward (causal) direction using
        :func:`~scipy.signal.lfilter`.

           The behavior for ``phase="minimum"`` was fixed to use a filter of the requested
           length and improved suppression.
    iir_params : Optional[dict], default=None
        Dictionary of parameters to use for IIR filtering.
        If ``iir_params=None`` and ``method="iir"``, 4th order Butterworth will be used.
        For more information, see :func:`mne.filter.construct_iir_filter`.
    fir_window : str, default='hamming'
        The window to use in FIR design, can be "hamming" (default),
        "hann" (default in 0.13), or "blackman".
    fir_design : str, default='firwin'
        Can be "firwin" (default) to use :func:`scipy.signal.firwin`,
        or "firwin2" to use :func:`scipy.signal.firwin2`. "firwin" uses
        a time-domain design technique that generally gives improved
        attenuation using fewer samples than "firwin2".
    pad : str, default='reflect_limited'
        The type of padding to use. Supports all func:`numpy.pad()` mode options.
        Can also be "reflect_limited", which pads with a reflected version of
        each vector mirrored on the first and last values of the vector,
        followed by zeros. Only used for ``method='fir'``.
    verbose: bool | str | int | None, default=True
        Control verbosity of the logging output. If ``None``, use the default
        verbosity level. See the func:`mne.verbose` for details.
        Should only be passed as a keyword argument.
    """

    def __init__(
        self,
        n_chans: int,
        sfreq: float,
<<<<<<< HEAD
        band_filters: Optional[List[Tuple[float, float]] | int] = None,
=======
        band_filters: Optional[list[tuple[float, float]] | int] = None,
>>>>>>> dcd34cea
        method: str = "fir",
        filter_length: str | float | int = "auto",
        l_trans_bandwidth: str | float | int = "auto",
        h_trans_bandwidth: str | float | int = "auto",
        phase: str = "zero",
        iir_params: Optional[dict] = None,
        fir_window: str = "hamming",
        fir_design: str = "firwin",
        verbose: bool = True,
    ):
        super(FilterBankLayer, self).__init__()

        # The first step here is to check the band_filters
        # We accept as None values.
        if band_filters is None:
            """
            the filter bank is constructed using 9 filters with non-overlapping
            frequency bands, each of 4Hz bandwidth, spanning from 4 to 40 Hz
            (4-8, 8-12, …, 36-40 Hz)

            Based on the reference: FBCNet: A Multi-view Convolutional Neural
            Network for Brain-Computer Interface
            """
            band_filters = [(low, low + 4) for low in range(4, 36 + 1, 4)]
        # We accept as int.
        if isinstance(band_filters, int):
            warn(
                "Creating the filter banks equally divided in the "
                "interval 4Hz to 40Hz with almost equal bandwidths. "
                "If you want a specific interval, "
                "please specify 'band_filters' as a list of tuples.",
                UserWarning,
            )
            start = 4.0
            end = 40.0

            total_band_width = end - start  # 4 Hz to 40 Hz

            band_width_calculated = total_band_width / band_filters
            band_filters = [
                (
                    float(start + i * band_width_calculated),
                    float(start + (i + 1) * band_width_calculated),
                )
                for i in range(band_filters)
            ]

        if not isinstance(band_filters, list):
            raise ValueError(
                "`band_filters` should be a list of tuples if you want to "
                "use them this way."
            )
        else:
            if any(len(bands) != 2 for bands in band_filters):
                raise ValueError(
                    "The band_filters items should be splitable in 2 values."
                )

        # and we accepted as
        self.band_filters = band_filters
        self.n_bands = len(band_filters)
        self.phase = phase
        self.method = method
        self.n_chans = n_chans

        self.method_iir = self.method == "iir"

        # Prepare ParameterLists
        self.fir_list = nn.ParameterList()
        self.b_list = nn.ParameterList()
        self.a_list = nn.ParameterList()

        if self.method_iir:
            if iir_params is None:
                iir_params = dict(output="ba")
            else:
                if "output" in iir_params:
                    if iir_params["output"] == "sos":
                        warn(
                            "It is not possible to use second-order section filtering with Torch. Changing to filter ba",
                            UserWarning,
                        )
                        iir_params["output"] = "ba"

        for l_freq, h_freq in band_filters:
            filt = create_filter(
                data=None,
                sfreq=sfreq,
                l_freq=float(l_freq),
                h_freq=float(h_freq),
                filter_length=filter_length,
                l_trans_bandwidth=l_trans_bandwidth,
                h_trans_bandwidth=h_trans_bandwidth,
                method=self.method,
                iir_params=iir_params,
                phase=phase,
                fir_window=fir_window,
                fir_design=fir_design,
                verbose=verbose,
            )
            if not self.method_iir:
                # FIR filter
                filt = from_numpy(filt).float()
                self.fir_list.append(nn.Parameter(filt, requires_grad=False))
            else:
                a_coeffs = filt["a"]
                b_coeffs = filt["b"]

                _check_coefficients((b_coeffs, a_coeffs))

                b = torch.tensor(b_coeffs, dtype=torch.float64)
                a = torch.tensor(a_coeffs, dtype=torch.float64)

<<<<<<< HEAD
                self.b_list.append(nn.Parameter(b, requires_grad=False))
                self.a_list.append(nn.Parameter(a, requires_grad=False))

=======
>>>>>>> dcd34cea
    def forward(self, x: torch.Tensor) -> torch.Tensor:
        """
        Apply the filter bank to the input signal.

        Parameters
        ----------
        x : torch.Tensor
            Input tensor of shape (batch_size, n_chans, time_points).

        Returns
        -------
        torch.Tensor
            Filtered output tensor of shape (batch_size, n_bands, n_chans, filtered_time_points).
        """
<<<<<<< HEAD
        outs = []
        if self.method_iir:
            for b, a in zip(self.b_list, self.a_list):
                # Pass numerator and denominator directly
                outs.append(self._apply_iir(x=x, b_coeffs=b, a_coeffs=a))
        else:
            for fir in self.fir_list:
                # Pass FIR filter directly
                outs.append(self._apply_fir(x=x, filt=fir, n_chans=self.n_chans))

        return torch.cat(outs, dim=1)
=======
        filtered_x: list[torch.Tensor] = []
        # as we have few filters, it is okay to use this for loop...abs

        for key, p_filt in self.filts.items():
            if self.method_iir:
                # Apply the filter to the input tensor
                filtered = self._apply_iir(x, p_filt)
            else:
                # Apply the filter to the input tensor
                filtered = self._apply_fir(x, p_filt, self.n_chans)

            # Append the filtered tensor to the list
            filtered_x.append(filtered)

        return torch.cat(filtered_x, dim=1)
>>>>>>> dcd34cea

    @staticmethod
    def _apply_fir(x, filt: Tensor, n_chans: int) -> Tensor:
        """
        Apply an FIR filter to the input tensor.

        Parameters
        ----------
        x : Tensor
            Input tensor of shape (batch_size, n_chans, n_times).
        filter : dict
            Dictionary containing IIR filter coefficients.
            - "b": Tensor of numerator coefficients.
        n_chans: int
            Number of channels

        Returns
        -------
        Tensor
            Filtered tensor of shape (batch_size, 1, n_chans, n_times).
        """
        # Expand filter coefficients to match the number of channels
        # Original 'b' shape: (filter_length,)
        # After unsqueeze and repeat: (n_chans, filter_length)
        # After final unsqueeze: (1, n_chans, filter_length)
        filt_expanded = filt.to(x.device).unsqueeze(0).repeat(n_chans, 1).unsqueeze(0)

        # Perform FFT-based convolution
        # Input x shape: (batch_size, n_chans, n_times)
        # filt_expanded shape: (1, n_chans, filter_length)
        # After convolution: (batch_size, n_chans, n_times)

        filtered = fftconvolve(
            x, filt_expanded, mode="same"
        )  # Shape: (batch_size, nchans, time_points)

        # Add a new dimension for the band
        # Shape after unsqueeze: (batch_size, 1, n_chans, n_times)
        filtered = filtered.unsqueeze(1)
        # returning the filtered
        return filtered

    @staticmethod
    def _apply_iir(x: Tensor, b_coeffs: Tensor, a_coeffs: Tensor) -> Tensor:
        """
        Apply an IIR filter to the input tensor.

        Parameters
        ----------
        x : Tensor
            Input tensor of shape (batch_size, n_chans, n_times).
        filter : dict
            Dictionary containing IIR filter coefficients

            - "b": Tensor of numerator coefficients.
            - "a": Tensor of denominator coefficients.

        Returns
        -------
        Tensor
            Filtered tensor of shape (batch_size, 1, n_chans, n_times).
        """
        # Apply filtering using torchaudio's filtfilt
        filtered = filtfilt(
            x,
            a_coeffs=a_coeffs.type_as(x).to(x.device),
            b_coeffs=b_coeffs.type_as(x).to(x.device),
            clamp=False,
        )
        # Rearrange dimensions to (batch_size, 1, n_chans, n_times)
        return filtered.unsqueeze(1)


class GeneralizedGaussianFilter(nn.Module):
    """Generalized Gaussian Filter from Ludwig et al (2024) [eegminer]_.

    Implements trainable temporal filters based on generalized Gaussian functions
    in the frequency domain.

    This module creates filters in the frequency domain using the generalized
    Gaussian function, allowing for trainable center frequency (`f_mean`),
    bandwidth (`bandwidth`), and shape (`shape`) parameters.

    The filters are applied to the input signal in the frequency domain, and can
    be optionally transformed back to the time domain using the inverse
    Fourier transform.

    The generalized Gaussian function in the frequency domain is defined as:

    .. math::

        F(x) = \\exp\\left( - \\left( \\frac{abs(x - \\mu)}{\\alpha} \\right)^{\\beta} \\right)

    where:
      - μ (mu) is the center frequency (`f_mean`).

      - α (alpha) is the scale parameter, reparameterized in terms of the full width at half maximum (FWHM) `h` as:

      .. math::

          \\alpha = \\frac{h}{2 \\left( \\ln(2) \\right)^{1/\\beta}}

      - β (beta) is the shape parameter (`shape`), controlling the shape of the filter.

    The filters are constructed in the frequency domain to allow full control
    over the magnitude and phase responses.

    A linear phase response is used, with an optional trainable group delay (`group_delay`).

      - Copyright (C) Cogitat, Ltd.
      - Creative Commons Attribution-NonCommercial 4.0 International (CC BY-NC 4.0)
      - Patent GB2609265 - Learnable filters for eeg classification
      - https://www.ipo.gov.uk/p-ipsum/Case/ApplicationNumber/GB2113420.0

    Parameters
    ----------
    in_channels : int
        Number of input channels.
    out_channels : int
        Number of output channels. Must be a multiple of `in_channels`.
    sequence_length : int
        Length of the input sequences (time steps).
    sample_rate : float
        Sampling rate of the input signals in Hz.
    inverse_fourier : bool, optional
        If True, applies the inverse Fourier transform to return to the time domain after filtering.
        Default is True.
    affine_group_delay : bool, optional
        If True, makes the group delay parameter trainable. Default is False.
    group_delay : tuple of float, optional
        Initial group delay(s) in milliseconds for the filters. Default is (20.0,).
    f_mean : tuple of float, optional
        Initial center frequency (frequencies) of the filters in Hz. Default is (23.0,).
    bandwidth : tuple of float, optional
        Initial bandwidth(s) (full width at half maximum) of the filters in Hz. Default is (44.0,).
    shape : tuple of float, optional
        Initial shape parameter(s) of the generalized Gaussian filters. Must be >= 2.0. Default is (2.0,).
    clamp_f_mean : tuple of float, optional
        Minimum and maximum allowable values for the center frequency `f_mean` in Hz.
        Specified as (min_f_mean, max_f_mean). Default is (1.0, 45.0).


    Notes
    -----
    The model and the module **have a patent** [eegminercode]_, and the **code is CC BY-NC 4.0**.

    .. versionadded:: 0.9

    References
    ----------
    .. [eegminer] Ludwig, S., Bakas, S., Adamos, D. A., Laskaris, N., Panagakis,
       Y., & Zafeiriou, S. (2024). EEGMiner: discovering interpretable features
       of brain activity with learnable filters. Journal of Neural Engineering,
       21(3), 036010.
    .. [eegminercode] Ludwig, S., Bakas, S., Adamos, D. A., Laskaris, N., Panagakis,
       Y., & Zafeiriou, S. (2024). EEGMiner: discovering interpretable features
       of brain activity with learnable filters.
       https://github.com/SMLudwig/EEGminer/.
       Cogitat, Ltd. "Learnable filters for EEG classification."
       Patent GB2609265.
       https://www.ipo.gov.uk/p-ipsum/Case/ApplicationNumber/GB2113420.0
    """

    def __init__(
        self,
        in_channels,
        out_channels,
        sequence_length,
        sample_rate,
        inverse_fourier=True,
        affine_group_delay=False,
        group_delay=(20.0,),
        f_mean=(23.0,),
        bandwidth=(44.0,),
        shape=(2.0,),
        clamp_f_mean=(1.0, 45.0),
    ):
        super(GeneralizedGaussianFilter, self).__init__()
        self.in_channels = in_channels
        self.out_channels = out_channels
        self.sequence_length = sequence_length
        self.sample_rate = sample_rate
        self.inverse_fourier = inverse_fourier
        self.affine_group_delay = affine_group_delay
        self.clamp_f_mean = clamp_f_mean
        assert out_channels % in_channels == 0, (
            "out_channels has to be multiple of in_channels"
        )
        assert len(f_mean) * in_channels == out_channels
        assert len(bandwidth) * in_channels == out_channels
        assert len(shape) * in_channels == out_channels

        # Range from 0 to half sample rate, normalized
        self.n_range = nn.Parameter(
            torch.tensor(
                list(
                    fftfreq(n=sequence_length, d=1 / sample_rate)[
                        : sequence_length // 2
                    ]
                )
                + [sample_rate / 2]
            )
            / (sample_rate / 2),
            requires_grad=False,
        )

        # Trainable filter parameters
        self.f_mean = nn.Parameter(
            torch.tensor(f_mean * in_channels) / (sample_rate / 2), requires_grad=True
        )
        self.bandwidth = nn.Parameter(
            torch.tensor(bandwidth * in_channels) / (sample_rate / 2),
            requires_grad=True,
        )  # full width half maximum
        self.shape = nn.Parameter(torch.tensor(shape * in_channels), requires_grad=True)

        # Normalize group delay so that group_delay=1 corresponds to 1000ms
        self.group_delay = nn.Parameter(
            torch.tensor(group_delay * in_channels) / 1000,
            requires_grad=affine_group_delay,
        )

        # Construct filters from parameters
        self.filters = self.construct_filters()

    @staticmethod
    def exponential_power(x, mean, fwhm, shape):
        """
        Computes the generalized Gaussian function:

        .. math::

             F(x) = \\exp\\left( - \\left( \\frac{|x - \\mu|}{\\alpha} \\right)^{\\beta} \\right)

        where:

          - :math:`\\mu` is the mean (`mean`).

          - :math:`\\alpha` is the scale parameter, reparameterized using the FWHM :math:`h` as:

            .. math::

                \\alpha = \\frac{h}{2 \\left( \\ln(2) \\right)^{1/\\beta}}

          - :math:`\\beta` is the shape parameter (`shape`).

        Parameters
        ----------
        x : torch.Tensor
            The input tensor representing frequencies, normalized between 0 and 1.
        mean : torch.Tensor
            The center frequency (`f_mean`), normalized between 0 and 1.
        fwhm : torch.Tensor
            The full width at half maximum (`bandwidth`), normalized between 0 and 1.
        shape : torch.Tensor
            The shape parameter (`shape`) of the generalized Gaussian.

        Returns
        -------
        torch.Tensor
            The computed generalized Gaussian function values at frequencies `x`.

        """
        mean = mean.unsqueeze(1)
        fwhm = fwhm.unsqueeze(1)
        shape = shape.unsqueeze(1)
        log2 = torch.log(torch.tensor(2.0, device=x.device, dtype=x.dtype))
        scale = fwhm / (2 * log2 ** (1 / shape))
        # Add small constant to difference between x and mean since grad of 0 ** shape is nan
        return torch.exp(-((((x - mean).abs() + 1e-8) / scale) ** shape))

    def construct_filters(self):
        """
        Constructs the filters in the frequency domain based on current parameters.

        Returns
        -------
        torch.Tensor
            The constructed filters with shape `(out_channels, freq_bins, 2)`.

        """
        # Clamp parameters
        self.f_mean.data = torch.clamp(
            self.f_mean.data,
            min=self.clamp_f_mean[0] / (self.sample_rate / 2),
            max=self.clamp_f_mean[1] / (self.sample_rate / 2),
        )
        self.bandwidth.data = torch.clamp(
            self.bandwidth.data, min=1.0 / (self.sample_rate / 2), max=1.0
        )
        self.shape.data = torch.clamp(self.shape.data, min=2.0, max=3.0)

        # Create magnitude response with gain=1 -> (channels, freqs)
        mag_response = self.exponential_power(
            self.n_range, self.f_mean, self.bandwidth, self.shape * 8 - 14
        )
        mag_response = mag_response / mag_response.max(dim=-1, keepdim=True)[0]

        # Create phase response, scaled so that normalized group_delay=1
        # corresponds to group delay of 1000ms.
        phase = torch.linspace(
            0,
            self.sample_rate,
            self.sequence_length // 2 + 1,
            device=mag_response.device,
            dtype=mag_response.dtype,
        )
        phase = phase.expand(mag_response.shape[0], -1)  # repeat for filter channels
        pha_response = -self.group_delay.unsqueeze(-1) * phase * torch.pi

        # Create real and imaginary parts of the filters
        real = mag_response * torch.cos(pha_response)
        imag = mag_response * torch.sin(pha_response)

        # Stack real and imaginary parts to create filters
        # -> (channels, freqs, 2)
        filters = torch.stack((real, imag), dim=-1)

        return filters

    def forward(self, x):
        """
        Applies the generalized Gaussian filters to the input signal.

        Parameters
        ----------
        x : torch.Tensor
            Input tensor of shape `(..., in_channels, sequence_length)`.

        Returns
        -------
        torch.Tensor
            The filtered signal. If `inverse_fourier` is True, returns the signal in the time domain
            with shape `(..., out_channels, sequence_length)`. Otherwise, returns the signal in the
            frequency domain with shape `(..., out_channels, freq_bins, 2)`.

        """
        # Construct filters from parameters
        self.filters = self.construct_filters()
        # Preserving the original dtype.
        dtype = x.dtype
        # Apply FFT -> (..., channels, freqs, 2)
        x = torch.fft.rfft(x, dim=-1)
        x = torch.view_as_real(x)  # separate real and imag

        # Repeat channels in case of multiple filters per channel
        x = torch.repeat_interleave(x, self.out_channels // self.in_channels, dim=-3)

        # Apply filters in the frequency domain
        x = x * self.filters

        # Apply inverse FFT if requested
        if self.inverse_fourier:
            x = torch.view_as_complex(x)
            x = torch.fft.irfft(x, n=self.sequence_length, dim=-1)

        x = x.to(dtype)

        return x<|MERGE_RESOLUTION|>--- conflicted
+++ resolved
@@ -129,11 +129,7 @@
         self,
         n_chans: int,
         sfreq: float,
-<<<<<<< HEAD
-        band_filters: Optional[List[Tuple[float, float]] | int] = None,
-=======
         band_filters: Optional[list[tuple[float, float]] | int] = None,
->>>>>>> dcd34cea
         method: str = "fir",
         filter_length: str | float | int = "auto",
         l_trans_bandwidth: str | float | int = "auto",
@@ -247,12 +243,9 @@
                 b = torch.tensor(b_coeffs, dtype=torch.float64)
                 a = torch.tensor(a_coeffs, dtype=torch.float64)
 
-<<<<<<< HEAD
                 self.b_list.append(nn.Parameter(b, requires_grad=False))
                 self.a_list.append(nn.Parameter(a, requires_grad=False))
 
-=======
->>>>>>> dcd34cea
     def forward(self, x: torch.Tensor) -> torch.Tensor:
         """
         Apply the filter bank to the input signal.
@@ -267,7 +260,6 @@
         torch.Tensor
             Filtered output tensor of shape (batch_size, n_bands, n_chans, filtered_time_points).
         """
-<<<<<<< HEAD
         outs = []
         if self.method_iir:
             for b, a in zip(self.b_list, self.a_list):
@@ -279,23 +271,6 @@
                 outs.append(self._apply_fir(x=x, filt=fir, n_chans=self.n_chans))
 
         return torch.cat(outs, dim=1)
-=======
-        filtered_x: list[torch.Tensor] = []
-        # as we have few filters, it is okay to use this for loop...abs
-
-        for key, p_filt in self.filts.items():
-            if self.method_iir:
-                # Apply the filter to the input tensor
-                filtered = self._apply_iir(x, p_filt)
-            else:
-                # Apply the filter to the input tensor
-                filtered = self._apply_fir(x, p_filt, self.n_chans)
-
-            # Append the filtered tensor to the list
-            filtered_x.append(filtered)
-
-        return torch.cat(filtered_x, dim=1)
->>>>>>> dcd34cea
 
     @staticmethod
     def _apply_fir(x, filt: Tensor, n_chans: int) -> Tensor:
