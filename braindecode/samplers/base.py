--- conflicted
+++ resolved
@@ -122,8 +122,4 @@
 
     def __iter__(self):
         for start_ind in self.start_inds:
-<<<<<<< HEAD
-            yield list(range(start_ind, start_ind + self.n_windows))
-=======
-            yield tuple(range(start_ind, start_ind + self.n_windows))
->>>>>>> 7ca77c43
+            yield tuple(range(start_ind, start_ind + self.n_windows))