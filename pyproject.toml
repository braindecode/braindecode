[build-system]
requires = ["setuptools>=64", "wheel"]
build-backend = "setuptools.build_meta"

[project]
name = "braindecode"
dynamic = ["version"]
description = "Deep learning software to decode EEG, ECG or MEG signals"
authors = [{ name = "Robin Tibor Schirrmeister", email = "robintibor@gmail.com" }]
maintainers = [
    { name = "Alexandre Gramfort", email = "agramfort@meta.com" },
    { name = "Bruno Aristimunha Pinto", email = "b.aristimunha@gmail.com" },
    { name = "Robin Tibor Schirrmeister", email = "robintibor@gmail.com" }
]
license = { text = "BSD-3-Clause" }
keywords = [
    "python",
    "deep-learning",
    "neuroscience",
    "pytorch",
    "meg",
    "eeg",
    "neuroimaging",
    "electroencephalography",
    "magnetoencephalography",
    "electrocorticography",
    "ecog",
    "electroencephalogram"
]
classifiers = [
    'Development Status :: 3 - Alpha',
    "Intended Audience :: Developers",
    "Intended Audience :: Science/Research",
    'Topic :: Software Development :: Build Tools',
    "Topic :: Scientific/Engineering :: Artificial Intelligence",
    'Programming Language :: Python :: 3.10',
    'Programming Language :: Python :: 3.11',
    'Programming Language :: Python :: 3.12',
]
readme = "README.rst"
requires-python = ">3.10"
dependencies = [
    'mne>=1.10.0',
    'mne_bids>=0.16',
    'numpy',
    'pandas',
    'scipy',
    'matplotlib',
    'h5py',
<<<<<<< HEAD
    'skorch>1.12.0',
=======
    'skorch>=1.2.0',
>>>>>>> eed83102
    "torch>=2.0,<3.0",
    "torchaudio>=2.0,<3.0",
    'einops',
    'joblib',
    'torchinfo~=1.8',
    'wfdb',
    'h5py',
    'linear_attention_transformer',
    'docstring_inheritance',
]
[project.urls]
homepage = "https://braindecode.org"
repository = "https://github.com/braindecode/braindecode"
documentation = "https://braindecode.org/stable/index.html"

[project.optional-dependencies]
moabb = ["moabb>=1.2.0"]
tests = [
    'pytest',
    'pytest-cov',
    'codecov',
    'pytest_cases',
    'mypy'
]
docs = [
    'sphinx_gallery',
    'sphinx_rtd_theme',
    'pydata_sphinx_theme',
    'numpydoc',
    'memory_profiler',
    'pillow',
    'ipython',
    'sphinx_design',
    'lightning',
    'seaborn',
    'pre-commit',
    'openneuro-py'
]
all = [
    "braindecode[moabb,tests,docs]"
]

[tool.setuptools]
py-modules = []

[tool.setuptools.dynamic]
<<<<<<< HEAD
version = {attr = "braindecode.__version__"}
=======
version = {attr = "braindecode.version.__version__"}
>>>>>>> eed83102

[tool.setuptools.packages.find]
where = ["."]  # list of folders that contain the packages (["."] by default)
include = ["braindecode*"]  # package names should match these glob patterns (["*"] by default)
exclude = []  # exclude packages matching these glob patterns (empty by default)
namespaces = false  # to disable scanning PEP 420 namespaces (true by default)

[tool.ruff]
lint.ignore-init-module-imports = true
line-length = 88
target-version = "py311"


[tool.isort]
skip = [".gitignore"]
skip_glob = ["test/*", "examples/*"]
py_version = 311
profile = "black"
<<<<<<< HEAD
sections = ["FUTURE", "STDLIB", "THIRDPARTY", "FIRSTPARTY", "LOCALFOLDER"] 
=======
sections = ["FUTURE", "STDLIB", "THIRDPARTY", "FIRSTPARTY", "LOCALFOLDER"]
>>>>>>> eed83102
known_first_party = ["braindecode"]
lines_between_sections = 1

[pytest]
# where to look for tests
testpaths = ["test"]
# which files count as test modules
python_files = ["test_*.py", "*_test.py"]
# which functions inside them count as tests
python_functions = ["test_*"]<|MERGE_RESOLUTION|>--- conflicted
+++ resolved
@@ -47,11 +47,7 @@
     'scipy',
     'matplotlib',
     'h5py',
-<<<<<<< HEAD
-    'skorch>1.12.0',
-=======
     'skorch>=1.2.0',
->>>>>>> eed83102
     "torch>=2.0,<3.0",
     "torchaudio>=2.0,<3.0",
     'einops',
@@ -98,11 +94,7 @@
 py-modules = []
 
 [tool.setuptools.dynamic]
-<<<<<<< HEAD
-version = {attr = "braindecode.__version__"}
-=======
 version = {attr = "braindecode.version.__version__"}
->>>>>>> eed83102
 
 [tool.setuptools.packages.find]
 where = ["."]  # list of folders that contain the packages (["."] by default)
@@ -121,11 +113,7 @@
 skip_glob = ["test/*", "examples/*"]
 py_version = 311
 profile = "black"
-<<<<<<< HEAD
-sections = ["FUTURE", "STDLIB", "THIRDPARTY", "FIRSTPARTY", "LOCALFOLDER"] 
-=======
 sections = ["FUTURE", "STDLIB", "THIRDPARTY", "FIRSTPARTY", "LOCALFOLDER"]
->>>>>>> eed83102
 known_first_party = ["braindecode"]
 lines_between_sections = 1
 
