--- conflicted
+++ resolved
@@ -71,11 +71,7 @@
 
 [project.optional-dependencies]
 moabb = ["moabb>=1.2.0"]
-<<<<<<< HEAD
 eegprep = ["eegprep[eeglabio]>=0.1.1"]
-=======
-eegprep = ["eegprep>=0.1.1"]
->>>>>>> 1231c1cd
 hub = ["huggingface_hub[torch]>=0.20.0", "zarr>=3.0"]
 tests = [
     'pytest',
