[build-system]
requires = ["setuptools>=64", "wheel"]
build-backend = "setuptools.build_meta"

[project]
name = "braindecode"
dynamic = ["version"]
description = "Deep learning software to decode EEG, ECG or MEG signals"
authors =  [
    { name = "Robin Tibor Schirrmeister", email = "robintibor@gmail.com" },
    { name = "Bruno Aristimunha Pinto", email = "b.aristimunha@gmail.com" },
    { name = "Alexandre Gramfort", email = "agramfort@meta.com" },
]
maintainers = [
    { name = "Alexandre Gramfort", email = "agramfort@meta.com" },
    { name = "Bruno Aristimunha Pinto", email = "b.aristimunha@gmail.com" },
    { name = "Robin Tibor Schirrmeister", email = "robintibor@gmail.com" }
]
license = { text = "BSD-3-Clause" }
keywords = [
    "python",
    "deep-learning",
    "neuroscience",
    "pytorch",
    "meg",
    "eeg",
    "neuroimaging",
    "electroencephalography",
    "magnetoencephalography",
    "electrocorticography",
    "ecog",
    "electroencephalogram"
]
classifiers = [
    'Development Status :: 3 - Alpha',
    "Intended Audience :: Developers",
    "Intended Audience :: Science/Research",
    'Topic :: Software Development :: Build Tools',
    "Topic :: Scientific/Engineering :: Artificial Intelligence",
    'Programming Language :: Python :: 3.10',
    'Programming Language :: Python :: 3.11',
    'Programming Language :: Python :: 3.12',
]
readme = "README.rst"
requires-python = ">=3.10"
dependencies = [
    'mne>=1.10.0',
    'mne_bids>=0.16',
    'numpy',
    'pandas',
    'scipy',
    'matplotlib',
    'h5py',
    'skorch>=1.2.0',
    "torch>=2.0,<3.0",
    "torchaudio>=2.0,<3.0",
    'einops',
    'joblib',
    'torchinfo~=1.8',
    'wfdb',
    'h5py',
    'linear_attention_transformer',
    'docstring_inheritance',
    'rotary_embedding_torch',
    'shap'
]
[project.urls]
homepage = "https://braindecode.org"
repository = "https://github.com/braindecode/braindecode"
documentation = "https://braindecode.org/stable/index.html"

[project.optional-dependencies]
<<<<<<< HEAD
moabb = ["moabb>=1.2.0"]
eegprep = ["eegprep[eeglabio]>=0.1.1"]
# to-do: check if zarr version can be relaxed
hub = ["huggingface_hub[torch]>=0.20.0", "zarr>=2.18,<3.0"]
=======
moabb = ["moabb>=1.4.2"]
eegprep = ["eegprep[eeglabio]>=0.2.23"]
hub = ["huggingface_hub[torch]>=0.20.0", "zarr>=3.0"]
>>>>>>> b27496c8
tests = [
    'pytest',
    'pytest-cov',
    'codecov',
    'pytest_cases',
    'mypy'
]
typing = [
    'pydantic>=2.0,<3.0',
    'numpydantic>=1.7',
]

docs = [
    'sphinx_gallery',
    'sphinx_rtd_theme',
    'sphinx-autodoc-typehints',
    'sphinx-autobuild',
    'sphinxcontrib-bibtex',
    'sphinx_sitemap',
    'pydata_sphinx_theme',
    'numpydoc',
    'memory_profiler',
    'pillow',
    'ipython',
    'sphinx_design',
    'lightning',
    'seaborn',
    'pre-commit',
    'openneuro-py',
    'plotly',
]

all = [
    "braindecode[moabb]",
    "braindecode[hub]",
    "braindecode[tests]",
    "braindecode[docs]",
    "braindecode[eegprep]",
    "braindecode[typing]",
]

[tool.setuptools]
py-modules = []

[tool.setuptools.dynamic]
version = {attr = "braindecode.version.__version__"}

[tool.setuptools.packages.find]
where = ["."]  # list of folders that contain the packages (["."] by default)
include = ["braindecode*"]  # package names should match these glob patterns (["*"] by default)
exclude = []  # exclude packages matching these glob patterns (empty by default)
namespaces = false  # to disable scanning PEP 420 namespaces (true by default)

[tool.ruff]
lint.ignore-init-module-imports = true
line-length = 88
target-version = "py311"


[tool.isort]
skip = [".gitignore"]
skip_glob = ["test/*", "examples/*"]
py_version = 311
profile = "black"
sections = ["FUTURE", "STDLIB", "THIRDPARTY", "FIRSTPARTY", "LOCALFOLDER"]
known_first_party = ["braindecode"]
lines_between_sections = 1

[tool.pytest.ini_options]
testpaths = [
  "test",
]
# which files count as test modules
python_files = ["test_*.py", "*_test.py"]
# which functions inside them count as tests
python_functions = ["test_*"]<|MERGE_RESOLUTION|>--- conflicted
+++ resolved
@@ -70,16 +70,9 @@
 documentation = "https://braindecode.org/stable/index.html"
 
 [project.optional-dependencies]
-<<<<<<< HEAD
-moabb = ["moabb>=1.2.0"]
-eegprep = ["eegprep[eeglabio]>=0.1.1"]
-# to-do: check if zarr version can be relaxed
-hub = ["huggingface_hub[torch]>=0.20.0", "zarr>=2.18,<3.0"]
-=======
 moabb = ["moabb>=1.4.2"]
 eegprep = ["eegprep[eeglabio]>=0.2.23"]
 hub = ["huggingface_hub[torch]>=0.20.0", "zarr>=3.0"]
->>>>>>> b27496c8
 tests = [
     'pytest',
     'pytest-cov',
