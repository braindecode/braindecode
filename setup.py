from setuptools import setup, find_packages  # Always prefer setuptools over distutils
from codecs import open  # To use a consistent encoding
from os import path

here = path.abspath(path.dirname(__file__))

# Get the long description from the relevant file
with open(path.join(here, 'README.rst'), encoding='utf-8') as f:
    long_description = f.read()

# This will add __version__ to version dict
version = {}
with open(path.join(here, 'braindecode/version.py'), encoding='utf-8') as (
        version_file):
    exec(version_file.read(), version)

setup(
    name='Braindecode',

    version=version['__version__'],

    description='A deep learning toolbox to decode raw time-domain EEG.',
    long_description=long_description,

    # The project's main homepage.
    url='https://github.com/braindecode/braindecode',

    # Author details
    author='Robin Tibor Schirrmeister',
    author_email='robintibor@gmail.com',

    # Choose your license
    license='BSD 3-Clause',

    install_requires=['mne', 'numpy', 'pandas', 'scipy', 'matplotlib', 'h5py', 'skorch',
<<<<<<< HEAD
                      'torch', 'einops', 'joblib'],
=======
                      'einops', 'docstring_inheritance', 'torchinfo'],
>>>>>>> 25f65b78
    extras_require={
        'moabb': ['moabb'],
        'tests': ['pytest', 'pytest-cov', 'codecov'],
        'docs': ['sphinx_gallery', 'sphinx_rtd_theme', 'pydata_sphinx_theme', 'numpydoc',
                 'memory_profiler', 'pillow', 'ipython', 'sphinx_design'],
    },
    # tests_require = [...]

    # See https://PyPI.python.org/PyPI?%3Aaction=list_classifiers
    classifiers=[
        'Development Status :: 3 - Alpha',

        # Indicate who your project is intended for
        "Intended Audience :: Developers",
        "Intended Audience :: Science/Research",
        'Topic :: Software Development :: Build Tools',

        "Topic :: Scientific/Engineering :: Artificial Intelligence",

        # Pick your license as you wish (should match "license" above)
        'License :: OSI Approved :: BSD License',

        # Specify the Python versions you support here. In particular, ensure
        # that you indicate whether you support Python 2, Python 3 or both.
        'Programming Language :: Python :: 3.8',
    ],

    # What does your project relate to?
    keywords='eeg deep-learning brain-state-decoding',

    packages=find_packages(),
    include_package_data=False,
    zip_safe=False,
)<|MERGE_RESOLUTION|>--- conflicted
+++ resolved
@@ -33,11 +33,7 @@
     license='BSD 3-Clause',
 
     install_requires=['mne', 'numpy', 'pandas', 'scipy', 'matplotlib', 'h5py', 'skorch',
-<<<<<<< HEAD
-                      'torch', 'einops', 'joblib'],
-=======
-                      'einops', 'docstring_inheritance', 'torchinfo'],
->>>>>>> 25f65b78
+                      'torch', 'einops', 'joblib', 'docstring_inheritance', 'torchinfo'],
     extras_require={
         'moabb': ['moabb'],
         'tests': ['pytest', 'pytest-cov', 'codecov'],
