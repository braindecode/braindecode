# Authors: Hubert Banville <hubert.jbanville@gmail.com>
#
# License: BSD (3-clause)
import platform

import numpy as np
import pytest
import torch
from mne.filter import create_filter
from mne.time_frequency import psd_array_welch
from scipy.signal import fftconvolve as fftconvolve_scipy, freqz, \
    lfilter as lfilter_scipy
from torch import nn

from braindecode.models.functions import drop_path
from braindecode.models.labram import _SegmentPatch
from braindecode.models.eegminer import GeneralizedGaussianFilter
from braindecode.models.modules import CombinedConv, DropPath, FilterBankLayer, \
<<<<<<< HEAD
    MLP, SafeLog, TimeDistributed, MaxNormLinear, CausalConv1d
=======
    MLP, SafeLog, TimeDistributed, LinearWithConstraint
>>>>>>> 76b573e9
from braindecode.models.tidnet import _BatchNormZG, _DenseSpatialFilter


class OldCausalConv1d(nn.Conv1d):
    """Causal 1-dimensional convolution

    Code modified from [1]_ and [2]_.

    Parameters
    ----------
    in_channels : int
        Input channels.
    out_channels : int
        Output channels (number of filters).
    kernel_size : int
        Kernel size.
    dilation : int, optional
        Dilation (number of elements to skip within kernel multiplication).
        Default to 1.
    **kwargs :
        Other keyword arguments to pass to torch.nn.Conv1d, except for
        `padding`!!

    References
    ----------
    .. [1] https://discuss.pytorch.org/t/causal-convolution/3456/4
    .. [2] https://gist.github.com/paultsw/7a9d6e3ce7b70e9e2c61bc9287addefc
    """

    padding: torch.Tensor

    def __init__(
        self,
        in_channels,
        out_channels,
        kernel_size,
        dilation=1,
        **kwargs,
    ):
        assert "padding" not in kwargs, (
            "The padding parameter is controlled internally by "
            f"{type(self).__name__} class. You should not try to override this"
            " parameter."
        )

        super().__init__(
            in_channels=in_channels,
            out_channels=out_channels,
            kernel_size=kernel_size,
            dilation=dilation,
            padding=(kernel_size - 1) * dilation,
            **kwargs,
        )

    def forward(self, X):
        out = super().forward(X)
        return out[..., : -self.padding[0]]

def _filfilt_in_torch_sytle(b, a, x_np):
    # Forward filtering
    forward_filtered = lfilter_scipy(b=b.astype(np.double),
                                     a=a.astype(np.double),
                                     x=x_np.astype(np.double), axis=-1)

    # Reverse the filtered signal a long time axis
    reversed_signal = np.flip(forward_filtered, axis=-1)

    # Backward filtering
    backward_filtered = lfilter_scipy(b=b, a=a,
                                      x=reversed_signal, axis=-1)

    # Reverse back to original order
    filtered_scipy = np.flip(backward_filtered, axis=-1)

    return filtered_scipy


def test_time_distributed():
    n_channels = 4
    n_times = 100
    feat_size = 5
    n_windows = 4
    batch_size = 2
    X = torch.rand((batch_size, n_windows, n_channels, n_times))

    feat_extractor = nn.Sequential(
        nn.Flatten(start_dim=1), nn.Linear(n_channels * n_times, feat_size)
    )
    model = TimeDistributed(feat_extractor)

    out = model(X)
    out2 = [model(X[:, [i]]) for i in range(X.shape[1])]
    out2 = torch.stack(out2, dim=1).flatten(start_dim=2)

    assert out.shape == (batch_size, n_windows, feat_size)
    assert torch.allclose(out, out2, atol=1E-4, rtol=1e-4)

def test_reset_parameters():
    num_channels = 3

    bn = _BatchNormZG(num_channels)
    bn.reset_parameters()

    # Check running stats
    assert bn.running_mean.size(0) == num_channels
    assert torch.allclose(bn.running_mean, torch.zeros(num_channels))

    assert bn.running_var.size(0) == num_channels
    assert torch.allclose(bn.running_var, torch.ones(num_channels))

    # Check weight and bias
    assert bn.weight.size(0) == num_channels
    assert torch.allclose(bn.weight, torch.zeros(num_channels))

    assert bn.bias.size(0) == num_channels
    assert torch.allclose(bn.bias, torch.zeros(num_channels))


def test_dense_spatial_filter_forward_collapse_true():
    in_chans = 3
    growth = 8
    depth = 4
    in_ch = 1
    bottleneck = 4
    drop_prob = 0.0
    activation = torch.nn.LeakyReLU
    collapse = True

    dense_spatial_filter = _DenseSpatialFilter(
        in_chans, growth, depth, in_ch, bottleneck, drop_prob, activation, collapse
    )

    x = torch.rand(5, 3, 10)  # 3-dimensional input
    output = dense_spatial_filter(x)
    assert output.shape[:2] == torch.Size([5, 33])


def test_dense_spatial_filter_forward_collapse_false():
    in_chans = 3
    growth = 8
    depth = 4
    in_ch = 1
    bottleneck = 4
    drop_prob = 0.0
    activation = torch.nn.LeakyReLU
    collapse = False

    dense_spatial_filter = _DenseSpatialFilter(
        in_chans, growth, depth, in_ch, bottleneck, drop_prob, activation, collapse
    )

    x = torch.rand(5, 3, 10)  # 3-dimensional input
    output = dense_spatial_filter(x)
    assert output.shape[:2] == torch.Size([5, 33])


# Issue with False, False option
@pytest.mark.skipif(platform.system() == 'Linux'
                    or platform.system() == 'Windows',
                    reason="Not supported on Linux")
@pytest.mark.parametrize(
    "bias_time,bias_spat", [(False, False), (False, True), (True, False), (True, True)]
)
def test_combined_conv(bias_time, bias_spat):
    batch_size = 64
    in_chans = 44
    timepoints = 1000

    data = torch.rand([batch_size, 1, timepoints, in_chans])
    conv = CombinedConv(in_chans=in_chans, bias_spat=bias_spat, bias_time=bias_time)

    combined_out = conv(data)
    sequential_out = conv.conv_spat(conv.conv_time(data))

    assert torch.isclose(combined_out, sequential_out, atol=1e-4).all()

    diff = combined_out - sequential_out
    assert ((diff**2).mean().sqrt() / sequential_out.std()) < 1e-5
    assert (diff.abs().median() / sequential_out.abs().median()) < 1e-5


@pytest.mark.parametrize("hidden_features", [None, (10, 10), (50, 50, 50), [10, 10, 10]])
def test_mlp_increase(hidden_features):
    model = MLP(in_features=40, hidden_features=hidden_features)
    if hidden_features is None:
        assert len(model) == 6
    else:
        # For each layer that we add, the model
        # increase with 2 layers + 2 initial layers (input, output layer)
        assert len(model) == 2 * (len(hidden_features)) + 2


def test_segm_patch_not_learning():
    n_chans = 64
    patch_size = 200
    embed_dim = 200
    n_segments = 5
    X = []
    for i in range(n_segments):
        if i % 2 == 0:
            X.append(torch.zeros((n_chans, patch_size)))
        else:
            X.append(torch.ones((n_chans, patch_size)))

    n_times = patch_size * n_segments
    X = torch.concat(X, dim=1)

    assert n_times == X.shape[-1]

    module = _SegmentPatch(
        n_times=n_times,
        n_chans=n_chans,
        patch_size=patch_size,
        emb_dim=embed_dim,
        learned_patcher=False,
    )

    with torch.no_grad():
        # Adding batch dimension
        X_split = module(X.unsqueeze(0))

        assert X_split.shape[1] == n_chans
        assert X_split.shape[2] == n_times // patch_size
        assert X_split.shape[3] == embed_dim

        assert torch.allclose(X_split[0, 0, 0].sum(), torch.zeros(1))
        assert torch.equal(X_split[0, 0, 1].unique(), torch.ones(1))


@pytest.fixture(scope="module")
def x_metainfo():
    return {
        "batch_size": 2,
        "n_chans": 64,
        "patch_size": 200,
        "n_segments": 5,
        "n_times": 1000,
        "X": torch.zeros((2, 64, 1000)),
    }


def test_segm_patch(x_metainfo):

    module = _SegmentPatch(
        n_times=x_metainfo["n_times"],
        n_chans=x_metainfo["n_chans"],
        patch_size=x_metainfo["patch_size"],
        emb_dim=x_metainfo["patch_size"],
    )

    with torch.no_grad():
        # Adding batch dimension
        X_split = module(x_metainfo["X"])
        assert X_split.shape[0] == x_metainfo["batch_size"]
        assert X_split.shape[1] == x_metainfo["n_chans"]
        assert X_split.shape[2] == x_metainfo["n_times"] // x_metainfo["patch_size"]
        assert X_split.shape[3] == x_metainfo["patch_size"]


def test_drop_path_prob_1(x_metainfo):
    """
    Test that the DropPath module sets the input tensor to zero.
    """

    module = DropPath(drop_prob=1)

    with torch.no_grad():
        # Adding batch dimension
        X_zeros = module(x_metainfo["X"])
        assert torch.allclose(X_zeros, torch.zeros_like(x_metainfo["X"]))


def test_drop_path_prob_0(x_metainfo):
    """
    Test that the DropPath module using prob equal 0
    """

    module = DropPath(drop_prob=0)

    with torch.no_grad():
        # Adding batch dimension
        X_original = module(x_metainfo["X"])
        assert torch.allclose(X_original, x_metainfo["X"])


def test_drop_path_representation():
    drop_prob = 0.5
    module = DropPath(drop_prob=0.5)
    expected_repr = f"p={drop_prob}"

    # Get the actual repr string
    actual_repr = repr(module)

    assert expected_repr in actual_repr


def test_drop_path_no_drop():
    x = torch.rand(3, 3)  # Example input tensor
    output = drop_path(x, drop_prob=0.0, training=False)
    assert torch.equal(
        output, x
    ), "Output should be equal to input when drop_prob is 0.0 or training is False."


def test_drop_path_with_dropout_shape():
    x = torch.rand(5, 4)  # Example input tensor
    output = drop_path(x, drop_prob=0.5, training=True)
    assert (
        output.shape == x.shape
    ), "Output tensor must have the same shape as the input tensor."


def test_drop_path_scale_by_keep():
    torch.manual_seed(0)
    x = torch.rand(1, 10)  # Single-dimension tensor for simplicity
    drop_prob = 0.2
    scaled_output = drop_path(x, drop_prob=drop_prob, training=True, scale_by_keep=True)
    unscaled_output = drop_path(
        x, drop_prob=drop_prob, training=True, scale_by_keep=False
    )
    # This test relies on statistical expectation and may need multiple runs or adjustments
    scale_factor = 1 / (1 - drop_prob)
    assert torch.allclose(
        scaled_output.mean(), unscaled_output.mean() * scale_factor, atol=0.1
    ), "Scaled output does not match expected scaling."


def test_drop_path_different_dimensions():
    x_2d = torch.rand(2, 2)  # 2D tensor
    x_3d = torch.rand(2, 2, 2)  # 3D tensor
    output_2d = drop_path(x_2d, drop_prob=0.5, training=True)
    output_3d = drop_path(x_3d, drop_prob=0.5, training=True)
    assert (
        output_2d.shape == x_2d.shape and output_3d.shape == x_3d.shape
    ), "Output tensor must maintain input shape across different dimensions."



@pytest.mark.parametrize(
    "eps, expected_repr",
    [
        (1e-6, "eps=1e-06"),
        (1e-4, "eps=0.0001"),
        (1e-8, "eps=1e-08"),
        (0.0, "eps=0.0"),
        (123.456, "eps=123.456"),
    ]
)
def test_safelog_extra_repr(eps, expected_repr):
    """
    Test the extra_repr method of the SafeLog class to ensure it returns
    the correct string representation based on the eps value.

    Parameters
    ----------
    eps : float
        The epsilon value to initialize SafeLog with.
    expected_repr : str
        The expected string output from extra_repr.
    """
    # Initialize the SafeLog module with the given eps
    module = SafeLog(eps=eps)

    # Get the extra representation
    repr_output = module.extra_repr()

    # Assert that the extra_repr output matches the expected string
    assert repr_output == expected_repr, f"Expected '{expected_repr}', got '{repr_output}'"


def old_maxnorm(weight: torch.Tensor,
                max_norm_val: float = 2.0,
                eps: float = 1e-5) -> torch.Tensor:
    w = weight.clone()
    # clamp denominator ≥ max_norm_val/2, numerator ≤ max_norm_val
    denom  = w.norm(2, dim=0, keepdim=True).clamp(min=max_norm_val / 2)
    number  = denom.clamp(max=max_norm_val)
    return w * (number / (denom + eps))


@pytest.fixture
def sample_input():
    """Create a sample input tensor."""
    batch_size = 2
    n_chans = 8
    time_points = 1000
    return torch.randn(batch_size, n_chans, time_points)


def test_default_band_filters(sample_input):
    """Test that default band_filters are set correctly when None is provided."""
    n_chans = 8
    sfreq = 100
    layer = FilterBankLayer(n_chans=n_chans, sfreq=sfreq, band_filters=None)

    expected_band_filters = [(low, low + 4) for low in range(4, 36 + 1, 4)]
    assert layer.band_filters == expected_band_filters, "Default band_filters not set correctly."
    assert layer.n_bands == 9, "Number of bands should be 9."

    output = layer(sample_input)
    assert output.shape[1] == layer.n_bands, "Output band dimension mismatch."
    assert output.shape[2] == n_chans, "Output channel dimension mismatch."


def test_band_filters_as_int_warning(sample_input):
    """Test that providing band_filters as int raises a warning and sets band_filters correctly."""
    n_chans = 8
    sfreq = 100
    band_filters_int = 9
    with pytest.warns(UserWarning,
                      match="Creating the filter banks equally divided"):
        layer = FilterBankLayer(n_chans=n_chans, sfreq=sfreq,
                                band_filters=band_filters_int)

    expected_intervals = torch.linspace(4, 40, steps=band_filters_int + 1)
    expected_band_filters = [(low.item(), high.item()) for low, high in
                             zip(expected_intervals[:-1],
                                 expected_intervals[1:])]

    assert layer.band_filters == expected_band_filters, "band_filters not correctly set from int."
    assert layer.n_bands == band_filters_int, "Number of bands should match the provided int."


def test_invalid_band_filters_raises_value_error():
    """Test that providing invalid band_filters raises a ValueError."""
    n_chans = 8
    sfreq = 100
    invalid_band_filters = "invalid_type"  # Not a list or int

    with pytest.raises(ValueError,
                       match="`band_filters` should be a list of tuples"):
        FilterBankLayer(n_chans=n_chans, sfreq=sfreq,
                        band_filters=invalid_band_filters)


def test_band_filters_none_defaults(sample_input):
    """
    Test that when band_filters is None and no n_bands or band_width are provided,
    the default 9 bands with 4Hz bandwidth are correctly initialized.
    """
    n_chans = 8
    sfreq = 100
    layer = FilterBankLayer(n_chans=n_chans, sfreq=sfreq, band_filters=None)

    # Define the expected default band_filters
    expected_band_filters = [(low, low + 4) for low in range(4, 36 + 1, 4)]

    # Assertions to verify band_filters and number of bands
    assert layer.band_filters == expected_band_filters, "Default band_filters not set correctly when band_filters=None."
    assert layer.n_bands == 9, "Number of bands should be 9 when band_filters=None."

    # Forward pass to ensure output shape is correct
    output = layer(sample_input)
    assert output.shape == (
        sample_input.shape[0], layer.n_bands, n_chans,
        sample_input.shape[2]
    ), "Output shape is incorrect when band_filters=None."


def test_band_filters_with_incorrect_tuple_length():
    """Test that providing band_filters with tuples not of length 2 raises a ValueError."""
    n_chans = 8
    sfreq = 100
    invalid_band_filters = [(4, 8), (12,)]  # Second tuple has only one element

    with pytest.raises(ValueError,
                       match="The band_filters items should be splitable in 2 values"):
        FilterBankLayer(n_chans=n_chans, sfreq=sfreq,
                        band_filters=invalid_band_filters)


def test_iir_params_output_sos_warning(sample_input):
    """Test that providing iir_params with output='sos' raises a warning and modifies the output."""
    n_chans = 8
    sfreq = 100
    iir_params = {"output": "sos"}

    with pytest.warns(UserWarning,
                      match="It is not possible to use second-order section"):
        layer = FilterBankLayer(
            n_chans=n_chans,
            sfreq=sfreq,
            band_filters=None,
            method="iir",
            iir_params=iir_params
        )

    assert layer.filts is not None, "Filters should be initialized."
    assert layer.filts["band_0"][
               "a"].dtype == torch.float64, "Filter coefficients should be float64."


@pytest.mark.parametrize('method', ['iir', 'fir'])
def test_forward_pass_filter_bank(method, sample_input):
    """Test the forward pass of the FilterBankLayer with IIR filtering."""
    n_chans = 8
    sfreq = 100
    layer = FilterBankLayer(
        n_chans=n_chans,
        sfreq=sfreq,
        band_filters=None,
        method=method,
    )

    output = layer(sample_input)
    assert output.shape == (
        sample_input.shape[0], layer.n_bands, n_chans, sample_input.shape[2]
    ), f"Output shape is incorrect for {method} filtering."


@pytest.mark.parametrize("ftype", ["butterworth", "cheby1", "cheby1", "cheby2", "butter"])
@pytest.mark.parametrize("phase", ["forward", "zero", "zero-double"])
@pytest.mark.parametrize("l_freq, h_freq", [(4, 8), (8, 12), (13, 30)])
def test_filter_bank_layer_matches_mne_iir(l_freq, h_freq, phase, ftype):
    # Set random seeds for reproducibility
    torch.manual_seed(0)
    np.random.seed(0)

    # Test parameters
    n_chans = 22
    batch_size = 1
    n_times = 1000
    x = torch.randn(batch_size, n_chans, n_times, dtype=torch.float64)
    if ftype in ["butter", "buttord", "butterworth"]:
        iir_params = dict(ftype=ftype, output="ba", order=4)
    else:
        iir_params = dict(ftype=ftype, output="ba", order=4, rs=1, rp=1)

    filter_parameters = dict(sfreq=256,
                      method="iir",
                      iir_params=iir_params,
                      phase=phase,
                      verbose=False)

    filts = create_filter(data=None,
        l_freq=l_freq,
        h_freq=h_freq,
        **filter_parameters
    )  # creating iir filter

    # Initialize your FilterBankLayer
    filter_bank_layer = FilterBankLayer(
        n_chans=n_chans,
        band_filters=[(l_freq, h_freq)],
        **filter_parameters
    )
    filtered_signal_torch = filter_bank_layer(x)

    # Simulating filtfilt from torch with scipy
    x_np = x.numpy().astype(np.float64)
    filtered_scipy = _filfilt_in_torch_sytle(b=filts["b"], a=filts["a"],
                                            x_np=x_np)
    # Compare the outputs
    np.testing.assert_array_almost_equal(
        filtered_signal_torch.numpy().flatten(),
        filtered_scipy.flatten(),
        err_msg=f"Filtered outputs do not match between FilterBankLayer "
                f"and MNE-Python for and band=({l_freq}-{h_freq})Hz"
    )


@pytest.mark.parametrize("phase", ["linear", "zero", "zero-double",
                                   "minimum", "minimum-half"])
@pytest.mark.parametrize("fir_window", ["hamming", "hann"])
@pytest.mark.parametrize("fir_design", ["firwin", "firwin2"])
@pytest.mark.parametrize("l_freq, h_freq", [(4, 8), (8, 12), (13, 30)])
def test_filter_bank_layer_fftconvolve_comparison_fir(l_freq, h_freq,
                                                      fir_design, fir_window,
                                                      phase):
    """
    Test that the FilterBankLayer applies FIR filters correctly across multiple channels
    by comparing its output to scipy's fftconvolve.
    """
    # ---------------------------
    # 1. Setup Test Parameters
    # ---------------------------

    # Set random seeds for reproducibility
    torch.manual_seed(0)
    np.random.seed(0)

    # Define parameters
    batch_size = 1
    n_chans = 22
    n_times = 1000
    sfreq = 256  # Sampling frequency in Hz
    tolerance = 1e5
    # Generate random input tensor: Shape (batch_size, n_chans, n_times)
    x = torch.randn(batch_size, n_chans, n_times).float()

    filter_parameters = dict(
        sfreq=sfreq,
        method='fir',
        phase=phase,
        filter_length=1024, # If the filter length is not this side, nothing works
        l_trans_bandwidth=1.0,  # Narrower transition bandwidth
        h_trans_bandwidth=1.0,
        fir_window=fir_window,
        fir_design=fir_design,
        verbose=True)

    # Create FIR filter using MNE:
    filt = create_filter(data=None, l_freq=l_freq, h_freq=h_freq, **filter_parameters)

    # Expand filter to match channels: Shape (1, n_chans, filter_length)
    filt_expanded = torch.from_numpy(filt).unsqueeze(0).repeat(n_chans,
                                                               1).unsqueeze(0).float()

    # ---------------------------
    # 2. Initialize FilterBankLayer
    # ---------------------------

    # Initialize the FilterBankLayer with one band
    filter_bank_layer = FilterBankLayer(
        n_chans=n_chans,
        band_filters=[(l_freq, h_freq)],
        # Increased filter length for better frequency resolution
        **filter_parameters
    )

    # ---------------------------
    # 3. Apply FilterBankLayer
    # ---------------------------

    # Apply the filter bank to the input tensor
    # Expected output shape: (batch_size, n_bands, n_chans, n_times)
    filtered_output = filter_bank_layer(x)

    # Convert the FilterBankLayer output to NumPy for comparison
    filtered_torch_np = filtered_output.numpy()

    # Convert input tensor and filter to NumPy arrays
    x_numpy = x.numpy()  # Shape: (1, n_chans, n_times)
    filt_numpy = filt_expanded.numpy()  # Shape: (1, n_chans, filter_length)

    # Apply scipy's fftconvolve per Channel
    filtered_scipy = fftconvolve_scipy(x_numpy, filt_numpy, mode='same', axes=2)

    # Assert that all differences are below the tolerance
    assert np.allclose(filtered_torch_np, filtered_scipy, atol=tolerance), (
        f"Filtered outputs differ beyond the tolerance of {tolerance}."
    )



@pytest.mark.parametrize("method", ["fir"]) # "iir" is not working to 4-8, 8-12, 12-16. I think "sos" solve, but not implemented in Torch.
@pytest.mark.parametrize("l_freq, h_freq", [
    (4, 8), (8, 12), (12, 16), (16, 20),
    (20, 24), (24, 28), (28, 32), (32, 36), (36, 40)
])
def test_filter_bank_layer_psd(l_freq, h_freq, method):
    """
    Test the FilterBankLayer by analyzing the power spectral density (PSD) of
    the output using MNE.
    """
    # Test parameters
    sfreq = 256  # Sampling frequency in Hz
    duration = 5  # Duration in seconds
    t = np.arange(0, duration, 1 / sfreq)  # Time vector

    # Generate a composite signal with multiple sine waves
    freqs = [2, 4, 6, 10, 14, 18, 22, 26, 30, 34, 38]
    signals = [np.sin(2 * np.pi * freq * t) for freq in freqs]
    composite_signal = np.sum(signals, axis=0)

    # Convert the signal to a torch tensor
    composite_signal_torch = torch.tensor(composite_signal, dtype=torch.float32).unsqueeze(0).unsqueeze(1)

    # Initialize the FilterBankLayer
    filter_bank_layer = FilterBankLayer(
        n_chans=1,
        sfreq=sfreq,
        method=method,
        filter_length=1024, # Making an huge filter
        l_trans_bandwidth=1.0,  # Narrower transition bands
        h_trans_bandwidth=1.0, # Narrower transition bands
        band_filters=[(l_freq, h_freq)],
        verbose=False
    )

    # Apply the FilterBankLayer to the composite signal
    filtered_signals = filter_bank_layer(composite_signal_torch)
    # Shape after squeezing: (n_times,)
    filtered_signal_np = filtered_signals.squeeze().detach().numpy()

    # Compute PSD using MNE
    psds, freqs = psd_array_welch(
        filtered_signal_np,
        sfreq=sfreq,
        fmin=0,
        fmax=sfreq / 2,
        n_fft=1024,
        average='mean',
        verbose=False
    )

    # Identify frequencies within and outside the band
    idx_in_band = np.where((freqs >= l_freq) & (freqs <= h_freq))[0]
    idx_out_band = np.where((freqs < l_freq) | (freqs > h_freq))[0]

    # Calculate power in and out of the band
    power_in_band = np.sum(psds[idx_in_band])
    power_out_band = np.sum(psds[idx_out_band])

    # Assert that power in the band is significantly higher than outside
    assert power_in_band > 10 * power_out_band, \
        (f"Power in band {l_freq}-{h_freq} Hz is not significantly higher "
         f"than outside the band.")


def test_filter_bank_layer_frequency_response():
    """
    Test the FilterBankLayer by analyzing the frequency responses of its filters.
    """
    # Test parameters
    sfreq = 256  # Sampling frequency in Hz

    # Define the frequency bands for the filter bank
    band_filters = [(4, 8), (8, 12), (12, 16), (16, 20),
                    (20, 24), (24, 28), (28, 32), (32, 36), (36, 40)]

    # Initialize the FilterBankLayer
    filter_bank_layer = FilterBankLayer(
        n_chans=1,
        sfreq=sfreq,
        band_filters=band_filters,
        filter_length=1024,
        l_trans_bandwidth=1.0,  # Narrower transition bands
        h_trans_bandwidth=1.0,
        method='fir',
        phase='zero',
        fir_window='hamming',
        fir_design='firwin',
        verbose=False
    )

    num_fft = 1024  # Increase for higher frequency resolution

    # Prepare plots
    # Iterate over each filter in the filter bank
    for idx, ((l_freq, h_freq), filt_dict) in enumerate(zip(
            band_filters, filter_bank_layer.filts.values())):

        # Extract filter coefficients
        b = filt_dict["filt"].detach().numpy()
        a = np.array([1.0])  # FIR filter, so a is [1.0]

        # Compute frequency response
        w, h = freqz(b, a, worN=num_fft, fs=sfreq)

        # Compute magnitude in dB
        h_dB = 20 * np.log10(np.abs(h) + 1e-12)  # Add epsilon to avoid log(0)

        # Programmatic verification
        # Define frequency ranges for passband and stopbands
        passband = (w >= l_freq) & (w <= h_freq)
        # Allow 2 Hz margin for transition bands, adjusted for higher frequencies
        margin = min(2.0, l_freq * 0.25)
        stopband_lower = w < (l_freq - margin)
        stopband_upper = w > (h_freq + margin)

        # Check that the gain in the passband is close to 0 dB
        passband_gain = h_dB[passband]
        assert np.all(passband_gain > -3), \
            f"Passband gain for filter {idx+1} is not within acceptable range."

        # Check that the gain in the stopbands is significantly attenuated
        stopband_gain = h_dB[stopband_lower | stopband_upper]
        # Adjust acceptable attenuation for higher frequencies
        attenuation_threshold = -40 if h_freq <= 20 else -30
        assert np.all(stopband_gain < attenuation_threshold), \
            f"Stopband attenuation for filter {idx+1} is not sufficient."


def test_initialization_valid_parameters():
    """
    Test that the GeneralizedGaussianFilter initializes correctly with valid parameters.
    """
    in_channels = 2
    sequence_length = 256
    sample_rate = 100.0  # Hz
    filter_layer = GeneralizedGaussianFilter(
        in_channels=in_channels,
        out_channels=in_channels,
        sequence_length=sequence_length,
        sample_rate=sample_rate,
        inverse_fourier=True,
    )
    assert isinstance(filter_layer, nn.Module), "Filter layer should be an instance of nn.Module"


def test_initialization_invalid_parameters():
    """
    Test that the GeneralizedGaussianFilter raises an assertion error when initialized with invalid parameters.
    """
    in_channels = 2
    out_channels = 5  # Not a multiple of in_channels
    sequence_length = 256
    sample_rate = 100.0  # Hz
    with pytest.raises(AssertionError):
        GeneralizedGaussianFilter(
            in_channels=in_channels,
            out_channels=out_channels,  # Should raise an error
            sequence_length=sequence_length,
            sample_rate=sample_rate,
            inverse_fourier=True,
            f_mean=(10.0, 20.0),
            bandwidth=(5.0, 10.0),
            shape=(2.0, 2.5)
        )

def test_filter_construction_clamping():
    """
    Test that the filter parameters are clamped correctly during filter construction.
    """
    in_channels = 1
    out_channels = 1
    sequence_length = 256
    sample_rate = 100.0  # Hz
    filter_layer = GeneralizedGaussianFilter(
        in_channels=in_channels,
        out_channels=out_channels,
        sequence_length=sequence_length,
        sample_rate=sample_rate,
        f_mean=(50.0,),  # Above the clamp maximum
        bandwidth=(0.5,),  # Below the clamp minimum
        shape=(1.5,)  # Below the clamp minimum
    )
    filter_layer.construct_filters()
    f_mean_clamped = filter_layer.f_mean.data.item() * (sample_rate / 2)
    bandwidth_clamped = filter_layer.bandwidth.data.item() * (sample_rate / 2)
    shape_clamped = filter_layer.shape.data.item()
    assert f_mean_clamped <= 45.0, "f_mean should be clamped to a maximum of 45.0 Hz"
    assert np.round(bandwidth_clamped) >= 1.0, "bandwidth should be clamped to a minimum of 1.0 Hz"
    assert shape_clamped >= 2.0, "shape should be clamped to a minimum of 2.0"

def test_forward_pass_output_shape():
    """
    Test that the forward pass returns the correct output shape.
    """
    batch_size = 3
    in_channels = 2
    out_channels = 4  # Must be a multiple of in_channels
    sequence_length = 256
    sample_rate = 100.0  # Hz
    filter_layer = GeneralizedGaussianFilter(
        in_channels=in_channels,
        out_channels=out_channels,
        sequence_length=sequence_length,
        sample_rate=sample_rate,
        inverse_fourier=True,
        f_mean=(10.0, 20.0),
        bandwidth=(5.0, 10.0),
        shape=(2.0, 2.5),
        group_delay = (10.0, 20.0)
    )
    input_tensor = torch.randn(batch_size, in_channels, sequence_length)
    output = filter_layer(input_tensor)
    expected_shape = (batch_size, out_channels, sequence_length)
    assert output.shape == expected_shape, f"Expected output shape {expected_shape}, got {output.shape}"


def test_forward_pass_no_inverse_fourier():
    """
    Test the forward pass when inverse_fourier is set to False, ensuring the output is in the frequency domain.
    """
    batch_size = 2
    in_channels = 1
    out_channels = 2
    sequence_length = 128
    sample_rate = 100.0  # Hz
    filter_layer = GeneralizedGaussianFilter(
        in_channels=in_channels,
        out_channels=out_channels,
        sequence_length=sequence_length,
        sample_rate=sample_rate,
        inverse_fourier=False,
        f_mean=(15.0, 30.0),
        bandwidth=(5.0, 5.0),
        shape=(2.0, 2.0)
    )
    input_tensor = torch.randn(batch_size, in_channels, sequence_length)
    output = filter_layer(input_tensor)
    # Since inverse_fourier=False, output should be in frequency domain
    freq_bins = sequence_length // 2 + 1
    expected_shape = (batch_size, out_channels, freq_bins, 2)  # Last dimension is real and imaginary parts
    assert output.shape == expected_shape, f"Expected output shape {expected_shape}, got {output.shape}"
    # Verify that output is real-valued (since it's the real and imaginary parts)
    assert output.dtype == torch.float32 or output.dtype == torch.float64, "Output should be real-valued tensor"

<<<<<<< HEAD

@pytest.mark.parametrize("out_in", [
    (4,  8),
    (8, 16),
    (16,32),
])
def test_new_vs_old_maxnorm_are_identical(out_in):
    out_features, in_features = out_in
    torch.manual_seed(0)
    W = torch.randn(out_features, in_features, requires_grad=True)

    W_ref = old_maxnorm(W, max_norm_val=2.0, eps=1e-5)

    layer = MaxNormLinear(
        in_features=in_features,
        out_features=out_features,
        max_norm_val=2.0,
        eps=1e-5,
        bias=True,
    )

    layer.weight = W.clone()

    W_new = layer.weight

    assert torch.allclose(W_ref, W_new, atol=1e-6), (
        f"MaxNorm mismatch: max|W_ref - W_new| = {(W_ref - W_new).abs().max():.3e}"
    )


@pytest.mark.parametrize("batch,in_ch,out_ch,length,kernel,dilation", [
    (1, 1, 1, 20, 3, 1),
    (2, 3, 4, 50, 5, 2),
    (4, 2, 2, 30, 7, 3),
])
def test_matches_padded_conv(batch, in_ch, out_ch, length, kernel, dilation):
    torch.manual_seed(0)
    # instantiate causal conv
    causal_new = CausalConv1d(in_ch, out_ch, kernel_size=kernel, dilation=dilation, bias=True)
    # clone weights/bias for reference conv
    causal_old = OldCausalConv1d(in_ch, out_ch, kernel_size=kernel, dilation=dilation, bias=True)

    causal_old.weight.data.copy_(causal_new.weight.data)
    causal_old.bias.data.copy_(causal_new.bias.data)

    # random input
    x = torch.randn(batch, in_ch, length)

    # causal output
    y_causal = causal_new(x)
    # reference: padded conv then trim right
    y_ref = causal_old(x)[..., : length]

    assert y_causal.shape == (batch, out_ch, length)
    assert torch.allclose(y_causal, y_ref, atol=1e-6), "CausalConv1d differs from trimmed padded Conv1d"




@pytest.mark.parametrize("batch,in_ch,out_ch,length,kernel,dilation", [
    (1, 1, 1, 20, 3, 1),
    (2, 3, 4, 50, 5, 2),
])
def test_gradients_match_casual_conv(batch, in_ch, out_ch, length, kernel, dilation):
    torch.manual_seed(0)
    # new implementation
    causal_new = CausalConv1d(in_ch, out_ch, kernel_size=kernel, dilation=dilation, bias=True)
    # old implementation
    causal_old = OldCausalConv1d(in_ch, out_ch, kernel_size=kernel, dilation=dilation, bias=True)

    # sync parameters
    causal_old.weight.data.copy_(causal_new.weight.data)
    causal_old.bias.data.copy_(causal_new.bias.data)

    # random input with gradient tracking
    x_new = torch.randn(batch, in_ch, length, requires_grad=True)
    x_old = x_new.clone().detach().requires_grad_(True)

    # forward + backward new
    y_new = causal_new(x_new)
    loss_new = y_new.sum()
    loss_new.backward()

    # forward + backward old
    y_old = causal_old(x_old)[..., :length]
    loss_old = y_old.sum()
    loss_old.backward()

    # compare input gradients
    assert torch.allclose(x_new.grad, x_old.grad, atol=1e-6), \
        "Input gradients differ between new and old implementations"

    # compare weight gradients
    assert torch.allclose(causal_new.weight.grad, causal_old.weight.grad, atol=1e-6), \
        "Weight gradients differ between new and old implementations"

    # compare bias gradients
    assert torch.allclose(causal_new.bias.grad, causal_old.bias.grad, atol=1e-6), \
        "Bias gradients differ between new and old implementations"
=======
@pytest.fixture
def input_linear_constraint():
    torch.manual_seed(0)
    return torch.randn(10, 5)  # Batch size of 10, input features of 5


@pytest.fixture
def layer_with_constraint():
    torch.manual_seed(0)
    return LinearWithConstraint(in_features=5, out_features=3, max_norm=1.0)


def test_weight_norm_constraint(input_linear_constraint, layer_with_constraint):
    """
    Test whether the weight norms do not exceed max_norm after forward pass.
    """
    layer_with_constraint(input_linear_constraint)
    # Calculate the L2 norm of each column (dim=0)
    weight_norms = layer_with_constraint.weight.data.norm(p=2, dim=0)
    assert torch.all(weight_norms <= layer_with_constraint.max_norm + 1e-6), (
        f"Weight norms {weight_norms} exceed max_norm {layer_with_constraint.max_norm}"
    )


def test_no_constraint_if_within_norm():
    """
    Test that weights within the max_norm are not altered after forward pass.
    """
    in_features = 3
    out_features = 2
    max_norm = 2.0
    layer = LinearWithConstraint(in_features, out_features, max_norm)

    # Initialize weights with norms less than or equal to max_norm
    with torch.no_grad():
        layer.weight.data = torch.tensor([[1.0, 0.0, 0.0],
                                         [0.0, 1.0, 0.0]])

    input = torch.randn(1, in_features)
    original_weights = layer.weight.data.clone()
    layer(input)

    # Weights should remain unchanged
    assert torch.allclose(layer.weight.data, original_weights), "Weights were altered despite being within max_norm"


@pytest.mark.parametrize("max_norm", [0.5, 1.0, 2.0])
def test_max_norm_parameter(max_norm):
    """
    Test that different max_norm values are respected.
    """
    in_features = 3
    out_features = 2
    layer = LinearWithConstraint(in_features=in_features, out_features=out_features, max_norm=max_norm)
    with torch.no_grad():
        layer.weight.data = torch.tensor([[3.0, 0.0, 0.0],
                                         [0.0, 4.0, 0.0]])
    input = torch.randn(1, in_features)
    layer(input)
    weight_norms = layer.weight.data.norm(p=2, dim=1)
    assert torch.all(weight_norms <= max_norm + 1e-6), (
        f"For max_norm {max_norm}, weight norms {weight_norms} exceed max_norm"
    )
>>>>>>> 76b573e9
<|MERGE_RESOLUTION|>--- conflicted
+++ resolved
@@ -16,11 +16,7 @@
 from braindecode.models.labram import _SegmentPatch
 from braindecode.models.eegminer import GeneralizedGaussianFilter
 from braindecode.models.modules import CombinedConv, DropPath, FilterBankLayer, \
-<<<<<<< HEAD
-    MLP, SafeLog, TimeDistributed, MaxNormLinear, CausalConv1d
-=======
-    MLP, SafeLog, TimeDistributed, LinearWithConstraint
->>>>>>> 76b573e9
+    MLP, SafeLog, TimeDistributed, MaxNormLinear, LinearWithConstraint, CausalConv1d
 from braindecode.models.tidnet import _BatchNormZG, _DenseSpatialFilter
 
 
@@ -911,7 +907,6 @@
     # Verify that output is real-valued (since it's the real and imaginary parts)
     assert output.dtype == torch.float32 or output.dtype == torch.float64, "Output should be real-valued tensor"
 
-<<<<<<< HEAD
 
 @pytest.mark.parametrize("out_in", [
     (4,  8),
@@ -1011,7 +1006,7 @@
     # compare bias gradients
     assert torch.allclose(causal_new.bias.grad, causal_old.bias.grad, atol=1e-6), \
         "Bias gradients differ between new and old implementations"
-=======
+
 @pytest.fixture
 def input_linear_constraint():
     torch.manual_seed(0)
@@ -1074,5 +1069,4 @@
     weight_norms = layer.weight.data.norm(p=2, dim=1)
     assert torch.all(weight_norms <= max_norm + 1e-6), (
         f"For max_norm {max_norm}, weight norms {weight_norms} exceed max_norm"
-    )
->>>>>>> 76b573e9
+    )