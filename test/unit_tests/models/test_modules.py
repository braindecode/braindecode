--- conflicted
+++ resolved
@@ -33,10 +33,6 @@
 
     assert out.shape == (batch_size, n_windows, feat_size)
     assert torch.allclose(out, out2, atol=1E-4, rtol=1e-4)
-<<<<<<< HEAD
-
-=======
->>>>>>> a8801c99
 
 def test_reset_parameters():
     num_channels = 3
