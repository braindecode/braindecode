--- conflicted
+++ resolved
@@ -330,141 +330,7 @@
     # Assert that the extra_repr output matches the expected string
     assert repr_output == expected_repr, f"Expected '{expected_repr}', got '{repr_output}'"
 
-<<<<<<< HEAD
-=======
-
-
-@pytest.fixture
-def sample_input():
-    """Create a sample input tensor."""
-    batch_size = 2
-    n_chans = 8
-    time_points = 1000
-    return torch.randn(batch_size, n_chans, time_points)
-
-
-def test_default_band_filters(sample_input):
-    """Test that default band_filters are set correctly when None is provided."""
-    n_chans = 8
-    sfreq = 100
-    layer = FilterBankLayer(n_chans=n_chans, sfreq=sfreq, band_filters=None)
-
-    expected_band_filters = [(low, low + 4) for low in range(4, 36 + 1, 4)]
-    assert layer.band_filters == expected_band_filters, "Default band_filters not set correctly."
-    assert layer.n_bands == 9, "Number of bands should be 9."
-
-    output = layer(sample_input)
-    assert output.shape[1] == layer.n_bands, "Output band dimension mismatch."
-    assert output.shape[2] == n_chans, "Output channel dimension mismatch."
-
-
-def test_band_filters_as_int_warning(sample_input):
-    """Test that providing band_filters as int raises a warning and sets band_filters correctly."""
-    n_chans = 8
-    sfreq = 100
-    band_filters_int = 9
-    with pytest.warns(UserWarning,
-                      match="Creating the filter banks equally divided"):
-        layer = FilterBankLayer(n_chans=n_chans, sfreq=sfreq,
-                                band_filters=band_filters_int)
-
-    expected_intervals = torch.linspace(4, 40, steps=band_filters_int + 1)
-    expected_band_filters = [(low.item(), high.item()) for low, high in
-                             zip(expected_intervals[:-1],
-                                 expected_intervals[1:])]
-
-    assert layer.band_filters == expected_band_filters, "band_filters not correctly set from int."
-    assert layer.n_bands == band_filters_int, "Number of bands should match the provided int."
-
-
-def test_invalid_band_filters_raises_value_error():
-    """Test that providing invalid band_filters raises a ValueError."""
-    n_chans = 8
-    sfreq = 100
-    invalid_band_filters = "invalid_type"  # Not a list or int
-
-    with pytest.raises(ValueError,
-                       match="`band_filters` should be a list of tuples"):
-        FilterBankLayer(n_chans=n_chans, sfreq=sfreq,
-                        band_filters=invalid_band_filters)
-
-
-def test_band_filters_none_defaults(sample_input):
-    """
-    Test that when band_filters is None and no n_bands or band_width are provided,
-    the default 9 bands with 4Hz bandwidth are correctly initialized.
-    """
-    n_chans = 8
-    sfreq = 100
-    layer = FilterBankLayer(n_chans=n_chans, sfreq=sfreq, band_filters=None)
-
-    # Define the expected default band_filters
-    expected_band_filters = [(low, low + 4) for low in range(4, 36 + 1, 4)]
-
-    # Assertions to verify band_filters and number of bands
-    assert layer.band_filters == expected_band_filters, "Default band_filters not set correctly when band_filters=None."
-    assert layer.n_bands == 9, "Number of bands should be 9 when band_filters=None."
-
-    # Forward pass to ensure output shape is correct
-    output = layer(sample_input)
-    assert output.shape == (
-        sample_input.shape[0], layer.n_bands, n_chans,
-        sample_input.shape[2]
-    ), "Output shape is incorrect when band_filters=None."
-
-
-def test_band_filters_with_incorrect_tuple_length():
-    """Test that providing band_filters with tuples not of length 2 raises a ValueError."""
-    n_chans = 8
-    sfreq = 100
-    invalid_band_filters = [(4, 8), (12,)]  # Second tuple has only one element
-
-    with pytest.raises(ValueError,
-                       match="The band_filters items should be splitable in 2 values"):
-        FilterBankLayer(n_chans=n_chans, sfreq=sfreq,
-                        band_filters=invalid_band_filters)
-
-
-def test_iir_params_output_sos_warning(sample_input):
-    """Test that providing iir_params with output='sos' raises a warning and modifies the output."""
-    n_chans = 8
-    sfreq = 100
-    iir_params = {"output": "sos"}
-
-    with pytest.warns(UserWarning,
-                      match="It is not possible to use second-order section"):
-        layer = FilterBankLayer(
-            n_chans=n_chans,
-            sfreq=sfreq,
-            band_filters=None,
-            method="iir",
-            iir_params=iir_params
-        )
-
-    assert layer.filts is not None, "Filters should be initialized."
-    assert layer.filts["band_0"][
-               "a"].dtype == torch.float64, "Filter coefficients should be float64."
-
-
-@pytest.mark.parametrize('method', ['iir', 'fir'])
-def test_forward_pass_filter_bank(method, sample_input):
-    """Test the forward pass of the FilterBankLayer with IIR filtering."""
-    n_chans = 8
-    sfreq = 100
-    layer = FilterBankLayer(
-        n_chans=n_chans,
-        sfreq=sfreq,
-        band_filters=None,
-        method=method,
-    )
-
-    output = layer(sample_input)
-    assert output.shape == (
-        sample_input.shape[0], layer.n_bands, n_chans, sample_input.shape[2]
-    ), f"Output shape is incorrect for {method} filtering."
-
-
->>>>>>> 8080228f
+
 @pytest.mark.parametrize("ftype", ["butterworth", "cheby1", "cheby1", "cheby2", "butter"])
 @pytest.mark.parametrize("phase", ["forward", "zero", "zero-double"])
 @pytest.mark.parametrize("l_freq, h_freq", [(4, 8), (8, 12), (13, 30)])
@@ -699,11 +565,7 @@
             band_filters, filter_bank_layer.filts.values())):
 
         # Extract filter coefficients
-<<<<<<< HEAD
-        b = filt_dict['b'].detach().numpy()
-=======
         b = filt_dict["filt"].detach().numpy()
->>>>>>> 8080228f
         a = np.array([1.0])  # FIR filter, so a is [1.0]
 
         # Compute frequency response
@@ -730,155 +592,4 @@
         # Adjust acceptable attenuation for higher frequencies
         attenuation_threshold = -40 if h_freq <= 20 else -30
         assert np.all(stopband_gain < attenuation_threshold), \
-<<<<<<< HEAD
             f"Stopband attenuation for filter {idx+1} is not sufficient."
-
-
-@pytest.fixture
-def sample_input():
-    """Create a sample input tensor."""
-    batch_size = 2
-    n_chans = 8
-    time_points = 1000
-    return torch.randn(batch_size, n_chans, time_points)
-
-
-def test_default_band_filters(sample_input):
-    """Test that default band_filters are set correctly when None is provided."""
-    n_chans = 8
-    sfreq = 100
-    layer = FilterBankLayer(n_chans=n_chans, sfreq=sfreq, band_filters=None)
-
-    expected_band_filters = [(low, low + 4) for low in range(4, 36 + 1, 4)]
-    assert layer.band_filters == expected_band_filters, "Default band_filters not set correctly."
-    assert layer.n_bands == 9, "Number of bands should be 9."
-
-    output = layer(sample_input)
-    assert output.shape[1] == layer.n_bands, "Output band dimension mismatch."
-    assert output.shape[2] == n_chans, "Output channel dimension mismatch."
-
-
-def test_band_filters_as_int_warning(sample_input):
-    """Test that providing band_filters as int raises a warning and sets band_filters correctly."""
-    n_chans = 8
-    sfreq = 100
-    band_filters_int = 9
-    with pytest.warns(UserWarning,
-                      match="Creating the filter banks equally divided"):
-        layer = FilterBankLayer(n_chans=n_chans, sfreq=sfreq,
-                                band_filters=band_filters_int)
-
-    expected_intervals = torch.linspace(4, 40, steps=band_filters_int + 1)
-    expected_band_filters = [(low.item(), high.item()) for low, high in
-                             zip(expected_intervals[:-1],
-                                 expected_intervals[1:])]
-
-    assert layer.band_filters == expected_band_filters, "band_filters not correctly set from int."
-    assert layer.n_bands == band_filters_int, "Number of bands should match the provided int."
-
-
-def test_invalid_band_filters_raises_value_error():
-    """Test that providing invalid band_filters raises a ValueError."""
-    n_chans = 8
-    sfreq = 100
-    invalid_band_filters = "invalid_type"  # Not a list or int
-
-    with pytest.raises(ValueError,
-                       match="`band_filters` should be a list of tuples"):
-        FilterBankLayer(n_chans=n_chans, sfreq=sfreq,
-                        band_filters=invalid_band_filters)
-
-
-def test_band_filters_none_defaults(sample_input):
-    """
-    Test that when band_filters is None and no n_bands or band_width are provided,
-    the default 9 bands with 4Hz bandwidth are correctly initialized.
-    """
-    n_chans = 8
-    sfreq = 100
-    layer = FilterBankLayer(n_chans=n_chans, sfreq=sfreq, band_filters=None)
-
-    # Define the expected default band_filters
-    expected_band_filters = [(low, low + 4) for low in range(4, 36 + 1, 4)]
-
-    # Assertions to verify band_filters and number of bands
-    assert layer.band_filters == expected_band_filters, "Default band_filters not set correctly when band_filters=None."
-    assert layer.n_bands == 9, "Number of bands should be 9 when band_filters=None."
-
-    # Forward pass to ensure output shape is correct
-    output = layer(sample_input)
-    assert output.shape == (sample_input.shape[0], layer.n_bands, n_chans,
-                            sample_input.shape[
-                                2]), "Output shape is incorrect when band_filters=None."
-
-
-def test_band_filters_with_incorrect_tuple_length():
-    """Test that providing band_filters with tuples not of length 2 raises a ValueError."""
-    n_chans = 8
-    sfreq = 100
-    invalid_band_filters = [(4, 8), (12,)]  # Second tuple has only one element
-
-    with pytest.raises(ValueError,
-                       match="The band_filters items should be splitable in 2 values"):
-        FilterBankLayer(n_chans=n_chans, sfreq=sfreq,
-                        band_filters=invalid_band_filters)
-
-
-def test_iir_params_output_sos_warning(sample_input):
-    """Test that providing iir_params with output='sos' raises a warning and modifies the output."""
-    n_chans = 8
-    sfreq = 100
-    iir_params = {"output": "sos"}
-
-    with pytest.warns(UserWarning,
-                      match="It is not possible to use second-order section"):
-        layer = FilterBankLayer(
-            n_chans=n_chans,
-            sfreq=sfreq,
-            band_filters=None,
-            method="iir",
-            iir_params=iir_params
-        )
-
-    assert layer.filts is not None, "Filters should be initialized."
-    assert layer.filts["band_0"][
-               "a"].dtype == torch.float64, "Filter coefficients should be float64."
-
-
-def test_forward_pass_iir(sample_input):
-    """Test the forward pass of the FilterBankLayer with IIR filtering."""
-    n_chans = 8
-    sfreq = 100
-    iir_params = {"output": "ba"}
-    layer = FilterBankLayer(
-        n_chans=n_chans,
-        sfreq=sfreq,
-        band_filters=None,
-        method="iir",
-        iir_params=iir_params
-    )
-
-    output = layer(sample_input)
-    assert output.shape == (
-    sample_input.shape[0], layer.n_bands, n_chans, sample_input.shape[2]), \
-        "Output shape is incorrect for IIR filtering."
-
-
-def test_forward_pass_fir(sample_input):
-    """Test the forward pass of the FilterBankLayer with FIR filtering."""
-    n_chans = 8
-    sfreq = 100
-    layer = FilterBankLayer(
-        n_chans=n_chans,
-        sfreq=sfreq,
-        band_filters=None,
-        method="fir"
-    )
-
-    output = layer(sample_input)
-    assert output.shape == (
-    sample_input.shape[0], layer.n_bands, n_chans, sample_input.shape[2]), \
-        "Output shape is incorrect for FIR filtering."
-=======
-            f"Stopband attenuation for filter {idx+1} is not sufficient."
->>>>>>> 8080228f
