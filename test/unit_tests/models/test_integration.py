--- conflicted
+++ resolved
@@ -434,11 +434,7 @@
     # sanity check: we got the right return type
     assert isinstance(exported_prog, ExportedProgram)
 
-<<<<<<< HEAD
 # skip if windows or python 3.14
-=======
-
->>>>>>> 74f07faf
 @pytest.mark.skipif(
     sys.platform.startswith("win") or sys.version_info >= (3, 14),
     reason="torch.compile is known to have issues on Windows or with Python 3.14.",
