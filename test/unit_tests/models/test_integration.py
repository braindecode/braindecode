--- conflicted
+++ resolved
@@ -16,11 +16,8 @@
 
 from braindecode.models.util import models_dict, models_mandatory_parameters
 from braindecode import EEGClassifier
-<<<<<<< HEAD
-from braindecode.models import SyncNet, EEGSimpleConv, EEGResNet, USleep, FBCNet, EEGInceptionMI, FBMSNet, EEGMiner
-=======
-from braindecode.models import SyncNet, EEGSimpleConv, EEGResNet, USleep, EEGInceptionMI, FBCNet, EEGMiner
->>>>>>> 7d4e9c52
+
+from braindecode.models import SyncNet, EEGSimpleConv, EEGResNet, USleep, EEGInceptionMI, FBCNet, FBMSNet, EEGMiner
 
 
 # Generating the channel info
@@ -334,11 +331,7 @@
     named 'drop_prob' or any parameter that starts with 'activation'.
     """
 
-<<<<<<< HEAD
     if model_class in [SyncNet, EEGSimpleConv, EEGResNet, USleep, FBCNet, EEGMiner, EEGInceptionMI, FBMSNet]:
-=======
-    if model_class in [SyncNet, EEGSimpleConv, EEGResNet, USleep, FBCNet, EEGMiner, EEGInceptionMI, FBCNet]:
->>>>>>> 7d4e9c52
         pytest.skip(
             f"Skipping {model_class} as not dropout layer")
 
