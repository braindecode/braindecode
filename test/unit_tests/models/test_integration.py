# Authors: Bruno Aristimunha <b.aristimunha@gmail.com>
#          Alexandre Gramfort
#          Pierre Guetschel
#
# License: BSD-3
import inspect
from copy import deepcopy

import mne
import torch
import numpy as np
import pytest

from torch import nn
from skorch.dataset import ValidSplit

from braindecode.models.util import models_dict, models_mandatory_parameters
from braindecode import EEGClassifier

<<<<<<< HEAD
from braindecode.models import SyncNet, EEGSimpleConv, EEGResNet, USleep, FBCNet, FBLightConvNet, EEGInceptionMI
=======
from braindecode.models import SyncNet, EEGSimpleConv, EEGResNet, USleep, FBCNet, EEGInceptionMI, EEGMiner
>>>>>>> 73db0c0a


# Generating the channel info
chs_info = [dict(ch_name=f"C{i}", kind="eeg") for i in range(1, 4)]
# Generating the signal parameters
default_signal_params = dict(
    n_times=1000,
    sfreq=250,
    n_outputs=2,
    chs_info=chs_info,
)


def get_epochs_y(signal_params=None, n_epochs=10):
    """
    Generate a random dataset with the given signal parameters.
    """
    sp = deepcopy(default_signal_params)
    if signal_params is not None:
        sp.update(signal_params)
    X = np.random.randn(n_epochs, len(sp["chs_info"]), sp["n_times"])
    y = np.random.randint(sp["n_outputs"], size=n_epochs)
    info = mne.create_info(
        ch_names=[c["ch_name"] for c in sp["chs_info"]],
        sfreq=sp["sfreq"],
        ch_types=["eeg"] * len(sp["chs_info"]),
    )
    epo = mne.EpochsArray(X, info)
    return epo, y



def test_completeness__models_test_cases():
    models_tested = set(x[0] for x in models_mandatory_parameters)
    all_models = set(models_dict.keys())
    assert (
        all_models == models_tested
    ), f"Models missing from models_test_cases: {all_models - models_tested}"


@pytest.mark.parametrize(
    "model_name, required_params, signal_params", models_mandatory_parameters
)
def test_model_integration(model_name, required_params, signal_params):
    """
    Verifies that all models can be initialized with all their parameters at
    default, except eventually the signal-related parameters.

    This lightly tests if the models will be compatible with the skorch wrappers.
    """
    # Verify that the parameters are correct:
    model_class = models_dict[model_name]
    assert isinstance(required_params, list)
    assert set(required_params) <= {
        "n_times",
        "sfreq",
        "chs_info",
        "n_outputs",
        "input_window_seconds",
        "n_chans",
    }
    assert signal_params is None or isinstance(signal_params, dict)
    if signal_params is not None:
        assert set(signal_params.keys()) <= set(default_signal_params.keys())

    sp = deepcopy(default_signal_params)
    if signal_params is not None:
        sp.update(signal_params)
    sp["n_chans"] = len(sp["chs_info"])
    sp["input_window_seconds"] = sp["n_times"] / sp["sfreq"]

    # create input data
    batch_size = 3
    epo, _ = get_epochs_y(sp, n_epochs=batch_size)
    X = torch.tensor(epo.get_data(), dtype=torch.float32)

    # List possible model kwargs:
    output_kwargs = []
    output_kwargs.append(dict(n_outputs=sp["n_outputs"]))

    if "n_outputs" not in required_params:
        output_kwargs.append(dict(n_outputs=None))

    channel_kwargs = []
    channel_kwargs.append(dict(chs_info=sp["chs_info"], n_chans=None))
    if "chs_info" not in required_params:
        channel_kwargs.append(dict(n_chans=sp["n_chans"], chs_info=None))
    if "n_chans" not in required_params and "chs_info" not in required_params:
        channel_kwargs.append(dict(n_chans=None, chs_info=None))
    time_kwargs = []
    time_kwargs.append(
        dict(n_times=sp["n_times"], sfreq=sp["sfreq"], input_window_seconds=None)
    )
    time_kwargs.append(
        dict(
            n_times=None,
            sfreq=sp["sfreq"],
            input_window_seconds=sp["input_window_seconds"],
        )
    )
    time_kwargs.append(
        dict(
            n_times=sp["n_times"],
            sfreq=None,
            input_window_seconds=sp["input_window_seconds"],
        )
    )
    if "n_times" not in required_params and "sfreq" not in required_params:
        time_kwargs.append(
            dict(
                n_times=None,
                sfreq=None,
                input_window_seconds=sp["input_window_seconds"],
            )
        )
    if "n_times" not in required_params and "input_window_seconds" not in required_params:
        time_kwargs.append(
            dict(n_times=None, sfreq=sp["sfreq"], input_window_seconds=None)
        )
    if "sfreq" not in required_params and "input_window_seconds" not in required_params:
        time_kwargs.append(
            dict(n_times=sp["n_times"], sfreq=None, input_window_seconds=None)
        )
    if (
        "n_times" not in required_params
        and "sfreq" not in required_params
        and "input_window_seconds" not in required_params
    ):
        time_kwargs.append(dict(n_times=None, sfreq=None, input_window_seconds=None))
    model_kwargs_list = [
        dict(**o, **c, **t)
        for o in output_kwargs
        for c in channel_kwargs
        for t in time_kwargs
    ]

    for model_kwargs in model_kwargs_list:
        # test initialisation:
        model = model_class(**model_kwargs)
        # test forward pass:
        out = model(X)
        # test output shape
        assert out.shape[:2] == (batch_size, sp["n_outputs"])
        # We add a "[:2]" because some models return a 3D tensor.



@pytest.mark.parametrize(
    "model_name, required_params, signal_params", models_mandatory_parameters
)
def test_model_integration_full(model_name, required_params, signal_params):
    """
    Full test of the models compatibility with the skorch wrappers.
    In particular, it tests if the wrappers can set the signal-related parameters
    and if the model can be found by name.

    Parameters
    ----------
    model_name : str
        The name of the model to test.
    required_params : list[str]
        The signal-related parameters that are needed to initialize the model.
    signal_params : dict | None
        The characteristics of the signal that should be passed to the model tested
        in case the default_signal_params are not compatible with this model.
        The keys of this dictionary can only be among those of default_signal_params.

    """
    model_cropped_only = ["TCN", "HybridNet"]

    if model_name in model_cropped_only:
        pytest.skip(f"Skipping {model_name} as it only supports cropped datasets")

    epo, y = get_epochs_y(signal_params, n_epochs=10)

    LEARNING_RATE = 0.0625 * 0.01
    BATCH_SIZE = 2
    EPOCH = 1
    seed = 2409
    valid_split = 0.2

    clf = EEGClassifier(
        module=model_name,
        optimizer=torch.optim.Adam,
        optimizer__lr=LEARNING_RATE,
        batch_size=BATCH_SIZE,
        max_epochs=EPOCH,
        classes=[0, 1],
        train_split=ValidSplit(valid_split, random_state=seed),
        verbose=0,
    )

    clf.fit(X=epo, y=y)

@pytest.mark.parametrize(
    "model_name, required_params, signal_params", models_mandatory_parameters
)
def test_model_integration_full_last_layer(model_name, required_params, signal_params):
    """
    Test that the last layers of the model include a layer named 'final_layer'.

    This test iterates over various models defined in `models_mandatory_parameters`
    to ensure that each model has a layer named 'final_layer' among its last two layers.
    Models that only support cropped datasets are skipped.

    Parameters
    ----------
    model_name : str
        Name of the model to be tested.
    required_params : dict
        Required parameters for the model.
    signal_params : dict
        Parameters related to the input signals.

    Raises
    ------
    AssertionError
        If 'final_layer' is not found among the last two layers of the model.

    """
    model_cropped_only = ["TCN", "HybridNet"]

    if model_name in model_cropped_only:
        pytest.skip(f"Skipping {model_name} as it only supports cropped datasets")

    epo, y = get_epochs_y(signal_params, n_epochs=10)

    LEARNING_RATE = 0.0625 * 0.01
    BATCH_SIZE = 2
    EPOCH = 1
    seed = 2409
    valid_split = 0.2

    clf = EEGClassifier(
        module=model_name,
        optimizer=torch.optim.Adam,
        optimizer__lr=LEARNING_RATE,
        batch_size=BATCH_SIZE,
        max_epochs=EPOCH,
        classes=[0, 1],
        train_split=ValidSplit(valid_split, random_state=seed),
        verbose=0,
    )

    clf.fit(X=epo, y=y)
    last_layers_name = list(clf.module_.named_children())[-2:]

    assert len([name for name, _ in last_layers_name if name == "final_layer"]) > 0


@pytest.mark.parametrize('model_class', models_dict.values())
def test_model_has_activation_parameter(model_class):
    """
    Test that checks if the model class's __init__ method has a parameter
    named 'activation' or any parameter that starts with 'activation'.
    """
    if model_class in [EEGMiner]:
        pytest.skip(
            f"Skipping {model_class} as not activation layer")
    # Get the __init__ method of the class
    init_method = model_class.__init__

    # Get the signature of the __init__ method
    sig = inspect.signature(init_method)

    # Get the parameter names, excluding 'self'
    param_names = [param_name for param_name in sig.parameters if param_name != 'self']

    # Check if any parameter name contains 'activation'
    has_activation_param = any('activation' in name for name in param_names)

    # Assert that the activation parameter exists
    assert has_activation_param, (
        f"{model_class.__name__} does not have an activation parameter."
        f" Found parameters: {param_names}"
    )


@pytest.mark.parametrize('model_class', models_dict.values())
def test_activation_default_parameters_are_nn_module_classes(model_class):
    """
    Test that checks if all parameters with default values in the model class's
    __init__ method are nn.Module classes and not initialized instances.
    """
    if model_class in [EEGMiner]:
        pytest.skip(
            f"Skipping {model_class} as not activation layer")

    init_method = model_class.__init__

    sig = inspect.signature(init_method)

    # Filtering parameters with 'activation' in their names
    activation_list = [
        value for key, value in sig.parameters.items()
        if 'activation' in key.lower()
    ]
    for activation in activation_list:

        assert issubclass(activation.default, nn.Module), (
            f"In class {model_class.__name__}, parameter has a default value "
            f"that is an initialized nn.Module instance. Default values should be nn.Module "
            f"classes (like nn.ReLU), not instances (like nn.ReLU())."
        )


@pytest.mark.parametrize('model_class', models_dict.values())
def test_model_has_drop_prob_parameter(model_class):
    """
    Test that checks if the model class's __init__ method has a parameter
    named 'drop_prob' or any parameter that starts with 'activation'.
    """

<<<<<<< HEAD
    if model_class in [SyncNet, EEGSimpleConv, EEGResNet, USleep, EEGInceptionMI, FBCNet, FBLightConvNet]:
=======
    if model_class in [SyncNet, EEGSimpleConv, EEGResNet, USleep, FBCNet, EEGMiner, EEGInceptionMI]:
>>>>>>> 73db0c0a
        pytest.skip(
            f"Skipping {model_class} as not dropout layer")

    # Get the __init__ method of the class
    init_method = model_class.__init__

    # Get the signature of the __init__ method
    sig = inspect.signature(init_method)

    # Get the parameter names, excluding 'self'
    param_names = [param_name for param_name in sig.parameters if param_name != 'self']

    # Check if any parameter name contains 'activation'
    has_drop_prob_param = any('drop_prob' in name for name in param_names)

    # Assert that the activation parameter exists
    assert has_drop_prob_param, (
        f"{model_class.__name__} does not have an drop_prob parameter."
        f" Found parameters: {param_names}"
    )<|MERGE_RESOLUTION|>--- conflicted
+++ resolved
@@ -17,11 +17,7 @@
 from braindecode.models.util import models_dict, models_mandatory_parameters
 from braindecode import EEGClassifier
 
-<<<<<<< HEAD
-from braindecode.models import SyncNet, EEGSimpleConv, EEGResNet, USleep, FBCNet, FBLightConvNet, EEGInceptionMI
-=======
-from braindecode.models import SyncNet, EEGSimpleConv, EEGResNet, USleep, FBCNet, EEGInceptionMI, EEGMiner
->>>>>>> 73db0c0a
+from braindecode.models import SyncNet, EEGSimpleConv, EEGResNet, USleep, FBCNet, EEGInceptionMI, EEGMiner, FBLightConvNet
 
 
 # Generating the channel info
@@ -335,11 +331,7 @@
     named 'drop_prob' or any parameter that starts with 'activation'.
     """
 
-<<<<<<< HEAD
-    if model_class in [SyncNet, EEGSimpleConv, EEGResNet, USleep, EEGInceptionMI, FBCNet, FBLightConvNet]:
-=======
-    if model_class in [SyncNet, EEGSimpleConv, EEGResNet, USleep, FBCNet, EEGMiner, EEGInceptionMI]:
->>>>>>> 73db0c0a
+    if model_class in [SyncNet, EEGSimpleConv, EEGResNet, USleep, FBCNet, EEGMiner, EEGInceptionMI, FBLightConvNet]:
         pytest.skip(
             f"Skipping {model_class} as not dropout layer")
 
