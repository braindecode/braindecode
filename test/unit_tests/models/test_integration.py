--- conflicted
+++ resolved
@@ -24,11 +24,8 @@
     EEGInceptionMI,
     EEGMiner,
     FBCNet,
-<<<<<<< HEAD
     FBMSNet
-=======
     FBLightConvNet,
->>>>>>> eca08c24
 )
 from braindecode.models.util import _summary_table
 
@@ -362,11 +359,8 @@
         EEGMiner,
         EEGInceptionMI,
         FBCNet,
-<<<<<<< HEAD
         FBMSNet,
-=======
         FBLightConvNet,
->>>>>>> eca08c24
     ]:
         pytest.skip(f"Skipping {model_class} as not dropout layer")
 
