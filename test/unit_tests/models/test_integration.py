--- conflicted
+++ resolved
@@ -417,9 +417,7 @@
         f" Found parameters: {param_names}"
     )
 
-<<<<<<< HEAD
-
-@pytest.skip("Skipping this test as not torchscriptable YET")
+
 @pytest.mark.parametrize(
     "model_class",
     model_instances,
@@ -485,12 +483,11 @@
 
     # sanity check: we got the right return type
     assert isinstance(exported_prog, ExportedProgram)
-=======
+
 @pytest.mark.parametrize("model_class", models_dict.values())
 def test_completeness_summary_table(model_class):
 
     assert model_class.__name__ in _summary_table.index, (
         f"{model_class.__name__} is not in the summary table. "
         f"Please add it to the summary table."
-    )
->>>>>>> 76b573e9
+    )