--- conflicted
+++ resolved
@@ -16,12 +16,8 @@
 
 from braindecode.models.util import models_dict, models_mandatory_parameters
 from braindecode import EEGClassifier
-<<<<<<< HEAD
-from braindecode.models import (SyncNet, EEGSimpleConv, EEGResNet, USleep,
+from braindecode.models import (SyncNet, EEGSimpleConv, EEGResNet, USleep, EEGInceptionMI,
                                 EEGMiner)
-=======
-from braindecode.models import SyncNet, EEGSimpleConv, EEGResNet, USleep, EEGInceptionMI
->>>>>>> c316bcc3
 
 
 # Generating the channel info
@@ -335,11 +331,7 @@
     named 'drop_prob' or any parameter that starts with 'activation'.
     """
 
-<<<<<<< HEAD
-    if model_class in [SyncNet, EEGSimpleConv, EEGResNet, USleep, EEGMiner]:
-=======
-    if model_class in [SyncNet, EEGSimpleConv, EEGResNet, USleep, EEGInceptionMI]:
->>>>>>> c316bcc3
+    if model_class in [SyncNet, EEGSimpleConv, EEGResNet, USleep, EEGMiner, EEGInceptionMI]:
         pytest.skip(
             f"Skipping {model_class} as not dropout layer")
 
