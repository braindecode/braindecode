--- conflicted
+++ resolved
@@ -16,12 +16,7 @@
 
 from braindecode.models.util import models_dict, models_mandatory_parameters
 from braindecode import EEGClassifier
-<<<<<<< HEAD
-from braindecode.models import SyncNet, EEGSimpleConv, EEGResNet, USleep, EEGInceptionMI, FBCNet
-=======
-
-from braindecode.models import SyncNet, EEGSimpleConv, EEGResNet, USleep, FBCNet, EEGInceptionMI, EEGMiner
->>>>>>> 73db0c0a
+from braindecode.models import SyncNet, EEGSimpleConv, EEGResNet, USleep, EEGInceptionMI, FBCNet, EEGMiner
 
 
 # Generating the channel info
@@ -278,9 +273,6 @@
     Test that checks if the model class's __init__ method has a parameter
     named 'activation' or any parameter that starts with 'activation'.
     """
-    if model_class in [EEGMiner]:
-        pytest.skip(
-            f"Skipping {model_class} as not activation layer")
     # Get the __init__ method of the class
     init_method = model_class.__init__
 
@@ -335,11 +327,7 @@
     named 'drop_prob' or any parameter that starts with 'activation'.
     """
 
-<<<<<<< HEAD
-    if model_class in [SyncNet, EEGSimpleConv, EEGResNet, USleep, EEGInceptionMI, FBCNet]:
-=======
-    if model_class in [SyncNet, EEGSimpleConv, EEGResNet, USleep, FBCNet, EEGMiner, EEGInceptionMI]:
->>>>>>> 73db0c0a
+    if model_class in [SyncNet, EEGSimpleConv, EEGResNet, USleep, FBCNet, EEGMiner, EEGInceptionMI, FBCNet]:
         pytest.skip(
             f"Skipping {model_class} as not dropout layer")
 
