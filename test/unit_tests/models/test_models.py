# Authors: Alexandre Gramfort
#          Lukas Gemein <l.gemein@gmail.com>
#          Hubert Banville <hubert.jbanville@gmail.com>
#          Robin Schirrmeister <robintibor@gmail.com>
#
# License: BSD-3


import numpy as np
import torch
import pytest

from braindecode.models import (
    Deep4Net, EEGNetv4, EEGNetv1, HybridNet, ShallowFBCSPNet, EEGResNet, TCN,
    SleepStagerChambon2018, SleepStagerBlanco2020, SleepStagerEldele2021, USleep,
<<<<<<< HEAD
    DeepSleepNet, EEGITNet, EEGInception, TIDNet)
=======
    EEGITNet, EEGInception, EEGInceptionERP, EEGInceptionMI, TIDNet, ATCNet)
>>>>>>> c22f0b1f

from braindecode.util import set_random_seeds


@pytest.fixture(scope="module")
def input_sizes():
    return dict(n_channels=18, n_in_times=600, n_classes=2, n_samples=7)


def check_forward_pass(model, input_sizes, only_check_until_dim=None):
    # Test 4d Input
    set_random_seeds(0, False)
    rng = np.random.RandomState(42)
    X = rng.randn(input_sizes['n_samples'], input_sizes['n_channels'],
                  input_sizes['n_in_times'], 1)
    X = torch.Tensor(X.astype(np.float32))
    y_pred = model(X)
    assert y_pred.shape[:only_check_until_dim] == (
        input_sizes['n_samples'], input_sizes['n_classes'])

    # Test 3d input
    set_random_seeds(0, False)
    X = X.squeeze(-1)
    assert len(X.shape) == 3
    y_pred_new = model(X)
    assert y_pred_new.shape[:only_check_until_dim] == (
        input_sizes['n_samples'], input_sizes['n_classes'])
    np.testing.assert_allclose(y_pred.detach().cpu().numpy(),
                               y_pred_new.detach().cpu().numpy(),
                               atol=1e-4, rtol=0)


def test_shallow_fbcsp_net(input_sizes):
    model = ShallowFBCSPNet(
        input_sizes['n_channels'], input_sizes['n_classes'],
        input_sizes['n_in_times'], final_conv_length="auto"
    )
    check_forward_pass(model, input_sizes)


def test_deep4net(input_sizes):
    model = Deep4Net(
        input_sizes['n_channels'], input_sizes['n_classes'],
        input_sizes['n_in_times'], final_conv_length="auto"
    )
    check_forward_pass(model, input_sizes)


def test_eegresnet(input_sizes):
    model = EEGResNet(
        input_sizes['n_channels'],
        input_sizes['n_classes'],
        input_sizes['n_in_times'],
        final_pool_length=5,
        n_first_filters=2,
    )
    check_forward_pass(model, input_sizes, only_check_until_dim=2)


def test_eegresnet_pool_length_auto(input_sizes):
    model = EEGResNet(
        input_sizes['n_channels'],
        input_sizes['n_classes'],
        input_sizes['n_in_times'],
        final_pool_length='auto',
        n_first_filters=2,
    )
    check_forward_pass(model, input_sizes, only_check_until_dim=2)


def test_hybridnet(input_sizes):
    model = HybridNet(
        input_sizes['n_channels'], input_sizes['n_classes'],
        input_sizes['n_in_times'],)
    check_forward_pass(model, input_sizes, only_check_until_dim=2)


def test_eegnet_v4(input_sizes):
    model = EEGNetv4(
        input_sizes['n_channels'], input_sizes['n_classes'],
        input_window_samples=input_sizes['n_in_times'])
    check_forward_pass(model, input_sizes)


def test_eegnet_v1(input_sizes):
    model = EEGNetv1(
        input_sizes['n_channels'], input_sizes['n_classes'],
        input_window_samples=input_sizes['n_in_times'])
    check_forward_pass(model, input_sizes,)


def test_tcn(input_sizes):
    model = TCN(
        input_sizes['n_channels'], input_sizes['n_classes'],
        n_filters=5, n_blocks=2, kernel_size=4, drop_prob=.5,
        add_log_softmax=True)
    check_forward_pass(model, input_sizes, only_check_until_dim=2)


def test_eegitnet(input_sizes):
    model = EEGITNet(
        n_classes=input_sizes['n_classes'],
        in_channels=input_sizes['n_channels'],
        input_window_samples=input_sizes['n_in_times'])

    check_forward_pass(model, input_sizes,)


@pytest.mark.parametrize("model_cls", [EEGInception, EEGInceptionERP])
def test_eeginception_erp(input_sizes, model_cls):
    model = model_cls(
        n_classes=input_sizes['n_classes'],
        in_channels=input_sizes['n_channels'],
        input_window_samples=input_sizes['n_in_times'])

    check_forward_pass(model, input_sizes,)


@pytest.mark.parametrize("model_cls", [EEGInception, EEGInceptionERP])
def test_eeginception_erp_n_params(model_cls):
    """Make sure the number of parameters is the same as in the paper when
    using the same architecture hyperparameters.
    """
    model = model_cls(
        in_channels=8,
        n_classes=2,
        input_window_samples=128,  # input_time
        sfreq=128,
        drop_prob=0.5,
        n_filters=8,
        scales_samples_s=(0.5, 0.25, 0.125),
        activation=torch.nn.ELU()
    )

    n_params = sum(p.numel() for p in model.parameters() if p.requires_grad)
    assert n_params == 14926  # From paper's TABLE IV EEG-Inception Architecture Details


def test_eeginception_mi(input_sizes):
    sfreq = 250
    model = EEGInceptionMI(
        n_classes=input_sizes['n_classes'],
        in_channels=input_sizes['n_channels'],
        input_window_s=input_sizes['n_in_times'] / sfreq,
        sfreq=sfreq,
    )

    check_forward_pass(model, input_sizes,)


@pytest.mark.parametrize(
    "n_filter,reported",
    [(6, 51386), (12, 204002), (16, 361986), (24, 812930), (64, 5767170)]
)
def test_eeginception_mi_binary_n_params(n_filter, reported):
    """Make sure the number of parameters is the same as in the paper when
    using the same architecture hyperparameters.

    Note
    ----
    For some reason, we match the correct number of parameters for all
    configurations in the binary classification case, but none for the 4-class
    case... Should be investigated by contacting the authors.
    """
    model = EEGInceptionMI(
        in_channels=3,
        n_classes=2,
        input_window_s=3.,  # input_time
        sfreq=250,
        n_convs=3,
        n_filters=n_filter,
        kernel_unit_s=0.1,
    )

    n_params = sum(p.numel() for p in model.parameters() if p.requires_grad)
    # From first column of TABLE 2 in EEG-Inception paper
    assert n_params == reported


def test_atcnet(input_sizes):
    sfreq = 250
    input_sizes["n_in_times"] = 1125
    model = ATCNet(
        n_channels=input_sizes['n_channels'],
        n_classes=input_sizes['n_classes'],
        input_size_s=input_sizes['n_in_times'] / sfreq,
        sfreq=sfreq,
    )

    check_forward_pass(model, input_sizes,)


def test_atcnet_n_params():
    """Make sure the number of parameters is the same as in the paper when
    using the same architecture hyperparameters.
    """
    n_windows = 5
    att_head_dim = 8
    att_num_heads = 2

    model = ATCNet(
        n_channels=22,
        n_classes=4,
        input_size_s=4.5,
        sfreq=250,
        n_windows=n_windows,
        att_head_dim=att_head_dim,
        att_num_heads=att_num_heads,
    )

    n_params = sum(p.numel() for p in model.parameters() if p.requires_grad)

    # The paper states the models has around "115.2 K" parameters in its
    # conclusion. By analyzing the official tensorflow code, we found indeed
    # 115,172 parameters, but these take into account untrainable batch norm
    # params, while the number of trainable parameters is 113,732.
    official_code_nparams = 113_732

    assert n_params == official_code_nparams


@pytest.mark.parametrize(
    "n_channels,sfreq,n_classes,input_size_s",
    [(20, 128, 5, 30), (10, 256, 4, 20), (1, 64, 2, 30)],
)
def test_sleep_stager(n_channels, sfreq, n_classes, input_size_s):
    rng = np.random.RandomState(42)
    time_conv_size_s = 0.5
    max_pool_size_s = 0.125
    pad_size_s = 0.25
    n_examples = 10

    model = SleepStagerChambon2018(
        n_channels, sfreq, n_conv_chs=8, time_conv_size_s=time_conv_size_s,
        max_pool_size_s=max_pool_size_s, pad_size_s=pad_size_s,
        input_size_s=input_size_s, n_classes=n_classes, dropout=0.25)
    model.eval()

    X = rng.randn(n_examples, n_channels, int(sfreq * input_size_s))
    X = torch.from_numpy(X.astype(np.float32))

    y_pred1 = model(X)  # 3D inputs
    y_pred2 = model(X.unsqueeze(1))  # 4D inputs
    assert y_pred1.shape == (n_examples, n_classes)
    assert y_pred2.shape == (n_examples, n_classes)
    np.testing.assert_allclose(
        y_pred1.detach().cpu().numpy(), y_pred2.detach().cpu().numpy()
    )


@pytest.mark.parametrize(
    "in_chans,sfreq,n_classes,input_size_s",
    [(20, 128, 5, 30), (10, 100, 4, 20), (1, 64, 2, 30)],
)
def test_usleep(in_chans, sfreq, n_classes, input_size_s):
    rng = np.random.RandomState(42)
    n_examples = 10
    seq_length = 3

    model = USleep(
        in_chans=in_chans, sfreq=sfreq, n_classes=n_classes,
        input_size_s=input_size_s, ensure_odd_conv_size=True)
    model.eval()

    X = rng.randn(n_examples, in_chans, int(sfreq * input_size_s))
    X = torch.from_numpy(X.astype(np.float32))

    y_pred1 = model(X)  # 3D inputs : (batch, channels, time)
    y_pred2 = model(X.unsqueeze(1))  # 4D inputs : (batch, 1, channels, time)
    y_pred3 = model(torch.stack([X for idx in range(seq_length)],
                                axis=1))  # (batch, sequence, channels, time)
    assert y_pred1.shape == (n_examples, n_classes)
    assert y_pred2.shape == (n_examples, n_classes)
    assert y_pred3.shape == (n_examples, n_classes, seq_length)
    np.testing.assert_allclose(y_pred1.detach().cpu().numpy(),
                               y_pred2.detach().cpu().numpy())


def test_usleep_n_params():
    """Make sure the number of parameters is the same as in the paper when
    using the same architecture hyperparameters.
    """
    model = USleep(
        in_chans=2, sfreq=128, depth=12, n_time_filters=5,
        complexity_factor=1.67, with_skip_connection=True, n_classes=5,
        input_size_s=30, time_conv_size_s=9 / 128)

    n_params = sum(p.numel() for p in model.parameters() if p.requires_grad)
    assert n_params == 3114337  # From paper's supplementary materials, Table 2


def test_sleep_stager_return_feats():
    n_channels = 2
    sfreq = 10
    input_size_s = 30
    n_classes = 3

    model = SleepStagerChambon2018(
        n_channels, sfreq, n_conv_chs=8, input_size_s=input_size_s,
        n_classes=n_classes, return_feats=True)
    model.eval()

    rng = np.random.RandomState(42)
    X = rng.randn(10, n_channels, int(sfreq * input_size_s))
    X = torch.from_numpy(X.astype(np.float32))

    out = model(X)
    assert out.shape == (10, model.len_last_layer)


def test_tidnet(input_sizes):
    model = TIDNet(
        input_sizes['n_channels'], input_sizes['n_classes'],
        input_sizes['n_in_times'],)
    check_forward_pass(model, input_sizes)


@pytest.mark.parametrize('sfreq,n_classes,input_size_s,d_model',
                         [(100, 5, 30, 80), (125, 4, 30, 100)])
def test_eldele_2021(sfreq, n_classes, input_size_s, d_model):
    # (100, 5, 30, 80) - Physionet Sleep
    # (125, 4, 30, 100) - SHHS
    rng = np.random.RandomState(42)
    n_channels = 1
    n_examples = 10

    model = SleepStagerEldele2021(sfreq=sfreq, n_classes=n_classes, input_size_s=input_size_s,
                                  d_model=d_model, return_feats=False)
    model.eval()

    X = rng.randn(n_examples, n_channels, np.ceil(input_size_s * sfreq).astype(int))
    X = torch.from_numpy(X.astype(np.float32))

    y_pred1 = model(X)  # 3D inputs
    assert y_pred1.shape == (n_examples, n_classes)


def test_eldele_2021_feats():
    n_channels = 1
    sfreq = 100
    input_size_s = 30
    n_classes = 3
    n_examples = 10

    model = SleepStagerEldele2021(sfreq, input_size_s=input_size_s, n_classes=n_classes,
                                  return_feats=True)
    model.eval()

    rng = np.random.RandomState(42)
    X = rng.randn(n_examples, n_channels, int(sfreq * input_size_s))
    X = torch.from_numpy(X.astype(np.float32))

    out = model(X)
    assert out.shape == (n_examples, model.len_last_layer)


@pytest.mark.parametrize('n_channels,sfreq,n_groups,n_classes,input_size_s',
                         [(20, 128, 2, 5, 30), (10, 100, 2, 4, 20), (1, 64, 1, 2, 30)])
def test_blanco_2020(n_channels, sfreq, n_groups, n_classes, input_size_s):
    rng = np.random.RandomState(42)
    n_examples = 10

    model = SleepStagerBlanco2020(n_channels=n_channels, sfreq=sfreq, n_groups=n_groups,
                                  input_size_s=input_size_s, n_classes=n_classes,
                                  return_feats=False)
    model.eval()

    X = rng.randn(n_examples, n_channels, np.ceil(input_size_s * sfreq).astype(int))
    X = torch.from_numpy(X.astype(np.float32))

    y_pred1 = model(X)  # 3D inputs
    y_pred2 = model(X.unsqueeze(2))  # 4D inputs
    assert y_pred1.shape == (n_examples, n_classes)
    assert y_pred2.shape == (n_examples, n_classes)
    np.testing.assert_allclose(y_pred1.detach().cpu().numpy(),
                               y_pred2.detach().cpu().numpy())


def test_blanco_2020_feats():
    n_channels = 2
    sfreq = 50
    input_size_s = 30
    n_classes = 3
    n_examples = 10

    model = SleepStagerBlanco2020(n_channels, sfreq, input_size_s=input_size_s,
                                  n_classes=n_classes, return_feats=True)
    model.eval()

    rng = np.random.RandomState(42)
    X = rng.randn(n_examples, n_channels, int(sfreq * input_size_s))
    X = torch.from_numpy(X.astype(np.float32))

    out = model(X)
    assert out.shape == (n_examples, model.len_last_layer)


def test_eegitnet_shape():
    n_channels = 2
    sfreq = 50
    input_size_s = 30
    n_classes = 3
    n_examples = 10
    model = EEGITNet(
        n_classes=n_classes,
        in_channels=n_channels,
        input_window_samples=int(sfreq * input_size_s),
    )
    model.eval()

    rng = np.random.RandomState(42)
    X = rng.randn(n_examples, n_channels, int(sfreq * input_size_s))
    X = torch.from_numpy(X.astype(np.float32))

    out = model(X)
    assert out.shape == (n_examples, n_classes)


@pytest.mark.parametrize('n_classes', [5, 4, 2])
def test_deepsleepnet(n_classes):
    n_channels = 1
    sfreq = 100
    input_size_s = 30
    n_examples = 10

    model = DeepSleepNet(n_classes=n_classes, return_feats=False)
    model.eval()

    rng = np.random.RandomState(42)
    X = rng.randn(n_examples, n_channels, np.ceil(input_size_s * sfreq).astype(int))
    X = torch.from_numpy(X.astype(np.float32))

    y_pred1 = model(X)  # 3D inputs
    y_pred2 = model(X.unsqueeze(1))  # 4D inputs
    assert y_pred1.shape == (n_examples, n_classes)
    assert y_pred2.shape == (n_examples, n_classes)
    np.testing.assert_allclose(y_pred1.detach().cpu().numpy(),
                               y_pred2.detach().cpu().numpy())


def test_deepsleepnet_feats():
    n_channels = 1
    sfreq = 100
    input_size_s = 30
    n_classes = 3
    n_examples = 10

    model = DeepSleepNet(n_classes=n_classes, return_feats=True)
    model.eval()

    rng = np.random.RandomState(42)
    X = rng.randn(n_examples, n_channels, int(sfreq * input_size_s))
    X = torch.from_numpy(X.astype(np.float32))

    out = model(X.unsqueeze(1))
    assert out.shape == (n_examples, model.len_last_layer)


def test_deepsleepnet_feats_with_hook():
    n_channels = 1
    sfreq = 100
    input_size_s = 30
    n_classes = 3
    n_examples = 10

    model = DeepSleepNet(n_classes=n_classes, return_feats=False)
    model.eval()

    rng = np.random.RandomState(42)
    X = rng.randn(n_examples, n_channels, int(sfreq * input_size_s))
    X = torch.from_numpy(X.astype(np.float32))

    def get_intermediate_layers(intermediate_layers, layer_name):
        def hook(model, input, output):
            intermediate_layers[layer_name] = output.flatten(start_dim=1).detach()

        return hook

    intermediate_layers = {}
    layer_name = "features_extractor"
    model.features_extractor.register_forward_hook(
        get_intermediate_layers(intermediate_layers, layer_name)
    )

    y_pred = model(X.unsqueeze(1))
    assert intermediate_layers["features_extractor"].shape == (n_examples, model.len_last_layer)
    assert y_pred.shape == (n_examples, n_classes)<|MERGE_RESOLUTION|>--- conflicted
+++ resolved
@@ -13,11 +13,8 @@
 from braindecode.models import (
     Deep4Net, EEGNetv4, EEGNetv1, HybridNet, ShallowFBCSPNet, EEGResNet, TCN,
     SleepStagerChambon2018, SleepStagerBlanco2020, SleepStagerEldele2021, USleep,
-<<<<<<< HEAD
-    DeepSleepNet, EEGITNet, EEGInception, TIDNet)
-=======
-    EEGITNet, EEGInception, EEGInceptionERP, EEGInceptionMI, TIDNet, ATCNet)
->>>>>>> c22f0b1f
+    DeepSleepNet, EEGITNet, EEGInception, EEGInceptionERP, EEGInceptionMI, TIDNet, ATCNet)
+
 
 from braindecode.util import set_random_seeds
 
