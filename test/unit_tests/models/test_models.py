--- conflicted
+++ resolved
@@ -39,11 +39,8 @@
     EEGConformer,
     BIOT,
     Labram,
-<<<<<<< HEAD
     AttentionBaseNet
-=======
     EEGSimpleConv
->>>>>>> a8801c99
 )
 
 from braindecode.util import set_random_seeds
@@ -923,7 +920,6 @@
 
 
 @pytest.fixture
-<<<<<<< HEAD
 def default_attentionbasenet_params():
     return {
         'n_times': 1000,
@@ -956,7 +952,8 @@
         n_classes=default_attentionbasenet_params.get("n_outputs")
     )
     check_forward_pass(model, input_sizes)
-=======
+
+    
 def param_eegsimple():
     return {
         "n_times": 1000,
@@ -1020,5 +1017,4 @@
             pred.shape[1] == param_eegsimple['n_classes'])
 
     assert (feature.shape[0] == batch_size and
-            feature.shape[1] == 32)
->>>>>>> a8801c99
+            feature.shape[1] == 32)