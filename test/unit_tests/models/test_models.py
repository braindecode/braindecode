# Authors: Alexandre Gramfort
#          Lukas Gemein <l.gemein@gmail.com>
#          Hubert Banville <hubert.jbanville@gmail.com>
#          Robin Schirrmeister <robintibor@gmail.com>
#          Daniel Wilson <dan.c.wil@gmail.com>
#
# License: BSD-3


from collections import OrderedDict

import numpy as np
import torch
import pytest

from braindecode.models import (
    Deep4Net,
    EEGNetv4,
    EEGNetv1,
    HybridNet,
    ShallowFBCSPNet,
    EEGResNet,
    TCN,
    SleepStagerChambon2018,
    SleepStagerBlanco2020,
    SleepStagerEldele2021,
    USleep,
    DeepSleepNet,
    EEGITNet,
    EEGInception,
    EEGInceptionERP,
    EEGInceptionMI,
    TIDNet,
    ATCNet,
    EEGConformer,
)

from braindecode.util import set_random_seeds


@pytest.fixture(scope="module")
def input_sizes():
    return dict(n_channels=18, n_in_times=600, n_classes=2, n_samples=7)


def check_forward_pass(model, input_sizes, only_check_until_dim=None):
    # Test 4d Input
    set_random_seeds(0, False)
    rng = np.random.RandomState(42)
    X = rng.randn(
        input_sizes["n_samples"],
        input_sizes["n_channels"],
        input_sizes["n_in_times"],
        1,
    )
    X = torch.Tensor(X.astype(np.float32))
    y_pred = model(X)
    assert y_pred.shape[:only_check_until_dim] == (
        input_sizes["n_samples"],
        input_sizes["n_classes"],
    )

    # Test 3d input
    set_random_seeds(0, False)
    X = X.squeeze(-1)
    assert len(X.shape) == 3
    y_pred_new = model(X)
    assert y_pred_new.shape[:only_check_until_dim] == (
        input_sizes["n_samples"],
        input_sizes["n_classes"],
    )
    np.testing.assert_allclose(
        y_pred.detach().cpu().numpy(),
        y_pred_new.detach().cpu().numpy(),
        atol=1e-4,
        rtol=0,
    )


def test_shallow_fbcsp_net(input_sizes):
    model = ShallowFBCSPNet(
        input_sizes["n_channels"],
        input_sizes["n_classes"],
        input_sizes["n_in_times"],
        final_conv_length="auto",
    )
    check_forward_pass(model, input_sizes)


def test_shallow_fbcsp_net_load_state_dict(input_sizes):
    model = ShallowFBCSPNet(
        input_sizes["n_channels"],
        input_sizes["n_classes"],
        input_sizes["n_in_times"],
        final_conv_length="auto",
    )

    state_dict = OrderedDict()
    state_dict["conv_time.weight"] = torch.rand([40, 1, 25, 1])
    state_dict["conv_time.bias"] = torch.rand([40])
    state_dict["conv_spat.weight"] = torch.rand([40, 40, 1, input_sizes["n_channels"]])
    state_dict["bnorm.weight"] = torch.rand([40])
    state_dict["bnorm.bias"] = torch.rand([40])
    state_dict["bnorm.running_mean"] = torch.rand([40])
    state_dict["bnorm.running_var"] = torch.rand([40])
    state_dict["bnorm.num_batches_tracked"] = torch.rand([])
    state_dict["conv_classifier.weight"] = torch.rand(
        [input_sizes["n_classes"], 40, model.final_conv_length, 1]
    )
    state_dict["conv_classifier.bias"] = torch.rand([input_sizes["n_classes"]])
    model.load_state_dict(state_dict)


def test_deep4net(input_sizes):
    model = Deep4Net(
        input_sizes["n_channels"],
        input_sizes["n_classes"],
        input_sizes["n_in_times"],
        final_conv_length="auto",
    )
    check_forward_pass(model, input_sizes)


def test_deep4net_load_state_dict(input_sizes):
    model = Deep4Net(
        input_sizes["n_channels"],
        input_sizes["n_classes"],
        input_sizes["n_in_times"],
        final_conv_length="auto",
    )
    state_dict = OrderedDict()
    state_dict["conv_time.weight"] = torch.rand([25, 1, 10, 1])
    state_dict["conv_time.bias"] = torch.rand([25])
    state_dict["conv_spat.weight"] = torch.rand([25, 25, 1, input_sizes["n_channels"]])
    state_dict["bnorm.weight"] = torch.rand([25])
    state_dict["bnorm.bias"] = torch.rand([25])
    state_dict["bnorm.running_mean"] = torch.rand([25])
    state_dict["bnorm.running_var"] = torch.rand([25])
    state_dict["bnorm.num_batches_tracked"] = torch.rand([])
    state_dict["conv_2.weight"] = torch.rand([50, 25, 10, 1])
    state_dict["bnorm_2.weight"] = torch.rand([50])
    state_dict["bnorm_2.bias"] = torch.rand([50])
    state_dict["bnorm_2.running_mean"] = torch.rand([50])
    state_dict["bnorm_2.running_var"] = torch.rand([50])
    state_dict["bnorm_2.num_batches_tracked"] = torch.rand([])
    state_dict["conv_3.weight"] = torch.rand([100, 50, 10, 1])
    state_dict["bnorm_3.weight"] = torch.rand([100])
    state_dict["bnorm_3.bias"] = torch.rand([100])
    state_dict["bnorm_3.running_mean"] = torch.rand([100])
    state_dict["bnorm_3.running_var"] = torch.rand([100])
    state_dict["bnorm_3.num_batches_tracked"] = torch.rand([])
    state_dict["conv_4.weight"] = torch.rand([200, 100, 10, 1])
    state_dict["bnorm_4.weight"] = torch.rand([200])
    state_dict["bnorm_4.bias"] = torch.rand([200])
    state_dict["bnorm_4.running_mean"] = torch.rand([200])
    state_dict["bnorm_4.running_var"] = torch.rand([200])
    state_dict["bnorm_4.num_batches_tracked"] = torch.rand([])
    state_dict["conv_classifier.weight"] = torch.rand(
        [input_sizes["n_classes"], 200, model.final_conv_length, 1]
    )
    state_dict["conv_classifier.bias"] = torch.rand([input_sizes["n_classes"]])
    model.load_state_dict(state_dict)


def test_eegresnet(input_sizes):
    model = EEGResNet(
        input_sizes["n_channels"],
        input_sizes["n_classes"],
        input_sizes["n_in_times"],
        final_pool_length=5,
        n_first_filters=2,
    )
    check_forward_pass(model, input_sizes, only_check_until_dim=2)


def test_eegresnet_pool_length_auto(input_sizes):
    model = EEGResNet(
        input_sizes["n_channels"],
        input_sizes["n_classes"],
        input_sizes["n_in_times"],
        final_pool_length="auto",
        n_first_filters=2,
    )
    check_forward_pass(model, input_sizes, only_check_until_dim=2)


def test_hybridnet(input_sizes):
    model = HybridNet(
<<<<<<< HEAD
        input_sizes['n_channels'], input_sizes['n_classes'],
        input_sizes['n_in_times'], )
=======
        input_sizes["n_channels"],
        input_sizes["n_classes"],
        input_sizes["n_in_times"],
    )
>>>>>>> 40c45a71
    check_forward_pass(model, input_sizes, only_check_until_dim=2)


def test_eegnet_v4(input_sizes):
    model = EEGNetv4(
        input_sizes["n_channels"],
        input_sizes["n_classes"],
        input_window_samples=input_sizes["n_in_times"],
    )
    check_forward_pass(model, input_sizes)


def test_eegnet_v1(input_sizes):
    model = EEGNetv1(
<<<<<<< HEAD
        input_sizes['n_channels'], input_sizes['n_classes'],
        input_window_samples=input_sizes['n_in_times'])
    check_forward_pass(model, input_sizes, )
=======
        input_sizes["n_channels"],
        input_sizes["n_classes"],
        input_window_samples=input_sizes["n_in_times"],
    )
    check_forward_pass(
        model,
        input_sizes,
    )
>>>>>>> 40c45a71


def test_tcn(input_sizes):
    model = TCN(
        input_sizes["n_channels"],
        input_sizes["n_classes"],
        n_filters=5,
        n_blocks=2,
        kernel_size=4,
        drop_prob=0.5,
        add_log_softmax=True,
    )
    check_forward_pass(model, input_sizes, only_check_until_dim=2)


def test_eegitnet(input_sizes):
    model = EEGITNet(
<<<<<<< HEAD
        n_outputs=input_sizes['n_classes'],
        n_chans=input_sizes['n_channels'],
        n_times=input_sizes['n_in_times'])

    check_forward_pass(model, input_sizes, )
=======
        n_classes=input_sizes["n_classes"],
        in_channels=input_sizes["n_channels"],
        input_window_samples=input_sizes["n_in_times"],
    )

    check_forward_pass(
        model,
        input_sizes,
    )
>>>>>>> 40c45a71


@pytest.mark.parametrize("model_cls", [EEGInception, EEGInceptionERP])
def test_eeginception_erp(input_sizes, model_cls):
    model = model_cls(
<<<<<<< HEAD
        n_outputs=input_sizes['n_classes'],
        n_chans=input_sizes['n_channels'],
        n_times=input_sizes['n_in_times'])

    check_forward_pass(model, input_sizes, )
=======
        n_classes=input_sizes["n_classes"],
        in_channels=input_sizes["n_channels"],
        input_window_samples=input_sizes["n_in_times"],
    )

    check_forward_pass(
        model,
        input_sizes,
    )
>>>>>>> 40c45a71


@pytest.mark.parametrize("model_cls", [EEGInception, EEGInceptionERP])
def test_eeginception_erp_n_params(model_cls):
    """Make sure the number of parameters is the same as in the paper when
    using the same architecture hyperparameters.
    """
    model = model_cls(
        n_chans=8,
        n_outputs=2,
        n_times=128,  # input_time
        sfreq=128,
        drop_prob=0.5,
        n_filters=8,
        scales_samples_s=(0.5, 0.25, 0.125),
        activation=torch.nn.ELU(),
    )

    n_params = sum(p.numel() for p in model.parameters() if p.requires_grad)
    assert n_params == 14926  # From paper's TABLE IV EEG-Inception Architecture Details


def test_eeginception_mi(input_sizes):
    sfreq = 250
    model = EEGInceptionMI(
<<<<<<< HEAD
        n_outputs=input_sizes['n_classes'],
        n_chans=input_sizes['n_channels'],
        input_window_seconds=input_sizes['n_in_times'] / sfreq,
        sfreq=sfreq,
    )

    check_forward_pass(model, input_sizes, )
=======
        n_classes=input_sizes["n_classes"],
        in_channels=input_sizes["n_channels"],
        input_window_s=input_sizes["n_in_times"] / sfreq,
        sfreq=sfreq,
    )

    check_forward_pass(
        model,
        input_sizes,
    )
>>>>>>> 40c45a71


@pytest.mark.parametrize(
    "n_filter,reported",
    [(6, 51386), (12, 204002), (16, 361986), (24, 812930), (64, 5767170)],
)
def test_eeginception_mi_binary_n_params(n_filter, reported):
    """Make sure the number of parameters is the same as in the paper when
    using the same architecture hyperparameters.

    Note
    ----
    For some reason, we match the correct number of parameters for all
    configurations in the binary classification case, but none for the 4-class
    case... Should be investigated by contacting the authors.
    """
    model = EEGInceptionMI(
<<<<<<< HEAD
        n_chans=3,
        n_outputs=2,
        input_window_seconds=3.,  # input_time
=======
        in_channels=3,
        n_classes=2,
        input_window_s=3.0,  # input_time
>>>>>>> 40c45a71
        sfreq=250,
        n_convs=3,
        n_filters=n_filter,
        kernel_unit_s=0.1,
    )

    n_params = sum(p.numel() for p in model.parameters() if p.requires_grad)
    # From first column of TABLE 2 in EEG-Inception paper
    assert n_params == reported


def test_atcnet(input_sizes):
    sfreq = 250
    input_sizes["n_in_times"] = 1125
    model = ATCNet(
<<<<<<< HEAD
        n_chans=input_sizes['n_channels'],
        n_outputs=input_sizes['n_classes'],
        input_window_seconds=input_sizes['n_in_times'] / sfreq,
        sfreq=sfreq,
    )

    check_forward_pass(model, input_sizes, )
=======
        n_channels=input_sizes["n_channels"],
        n_classes=input_sizes["n_classes"],
        input_size_s=input_sizes["n_in_times"] / sfreq,
        sfreq=sfreq,
    )

    check_forward_pass(
        model,
        input_sizes,
    )
>>>>>>> 40c45a71


def test_atcnet_n_params():
    """Make sure the number of parameters is the same as in the paper when
    using the same architecture hyperparameters.
    """
    n_windows = 5
    att_head_dim = 8
    att_num_heads = 2

    model = ATCNet(
        n_chans=22,
        n_outputs=4,
        input_window_seconds=4.5,
        sfreq=250,
        n_windows=n_windows,
        att_head_dim=att_head_dim,
        att_num_heads=att_num_heads,
    )

    n_params = sum(p.numel() for p in model.parameters() if p.requires_grad)

    # The paper states the models has around "115.2 K" parameters in its
    # conclusion. By analyzing the official tensorflow code, we found indeed
    # 115,172 parameters, but these take into account untrainable batch norm
    # params, while the number of trainable parameters is 113,732.
    official_code_nparams = 113_732

    assert n_params == official_code_nparams


@pytest.mark.parametrize(
    "n_channels,sfreq,n_classes,input_size_s",
    [(20, 128, 5, 30), (10, 256, 4, 20), (1, 64, 2, 30)],
)
def test_sleep_stager(n_channels, sfreq, n_classes, input_size_s):
    rng = np.random.RandomState(42)
    time_conv_size_s = 0.5
    max_pool_size_s = 0.125
    pad_size_s = 0.25
    n_examples = 10

    model = SleepStagerChambon2018(
<<<<<<< HEAD
        n_channels, sfreq, n_conv_chs=8, time_conv_size_s=time_conv_size_s,
        max_pool_size_s=max_pool_size_s, pad_size_s=pad_size_s,
        input_window_seconds=input_size_s, n_outputs=n_classes, dropout=0.25)
=======
        n_channels,
        sfreq,
        n_conv_chs=8,
        time_conv_size_s=time_conv_size_s,
        max_pool_size_s=max_pool_size_s,
        pad_size_s=pad_size_s,
        input_size_s=input_size_s,
        n_classes=n_classes,
        dropout=0.25,
    )
>>>>>>> 40c45a71
    model.eval()

    X = rng.randn(n_examples, n_channels, int(sfreq * input_size_s))
    X = torch.from_numpy(X.astype(np.float32))

    y_pred1 = model(X)  # 3D inputs
    y_pred2 = model(X.unsqueeze(1))  # 4D inputs
    assert y_pred1.shape == (n_examples, n_classes)
    assert y_pred2.shape == (n_examples, n_classes)
    np.testing.assert_allclose(
        y_pred1.detach().cpu().numpy(), y_pred2.detach().cpu().numpy()
    )


@pytest.mark.parametrize(
    "in_chans,sfreq,n_classes,input_size_s",
    [(20, 128, 5, 30), (10, 100, 4, 20), (1, 64, 2, 30)],
)
def test_usleep(in_chans, sfreq, n_classes, input_size_s):
    rng = np.random.RandomState(42)
    n_examples = 10
    seq_length = 3

    model = USleep(
<<<<<<< HEAD
        n_chans=in_chans, sfreq=sfreq, n_outputs=n_classes,
        input_window_seconds=input_size_s, ensure_odd_conv_size=True)
=======
        in_chans=in_chans,
        sfreq=sfreq,
        n_classes=n_classes,
        input_size_s=input_size_s,
        ensure_odd_conv_size=True,
    )
>>>>>>> 40c45a71
    model.eval()

    X = rng.randn(n_examples, in_chans, int(sfreq * input_size_s))
    X = torch.from_numpy(X.astype(np.float32))

    y_pred1 = model(X)  # 3D inputs : (batch, channels, time)
    y_pred2 = model(X.unsqueeze(1))  # 4D inputs : (batch, 1, channels, time)
    y_pred3 = model(
        torch.stack([X for idx in range(seq_length)], axis=1)
    )  # (batch, sequence, channels, time)
    assert y_pred1.shape == (n_examples, n_classes)
    assert y_pred2.shape == (n_examples, n_classes)
    assert y_pred3.shape == (n_examples, n_classes, seq_length)
    np.testing.assert_allclose(
        y_pred1.detach().cpu().numpy(), y_pred2.detach().cpu().numpy()
    )


def test_usleep_n_params():
    """Make sure the number of parameters is the same as in the paper when
    using the same architecture hyperparameters.
    """
    model = USleep(
<<<<<<< HEAD
        n_chans=2, sfreq=128, depth=12, n_time_filters=5,
        complexity_factor=1.67, with_skip_connection=True, n_outputs=5,
        input_window_seconds=30, time_conv_size_s=9 / 128)
=======
        in_chans=2,
        sfreq=128,
        depth=12,
        n_time_filters=5,
        complexity_factor=1.67,
        with_skip_connection=True,
        n_classes=5,
        input_size_s=30,
        time_conv_size_s=9 / 128,
    )
>>>>>>> 40c45a71

    n_params = sum(p.numel() for p in model.parameters() if p.requires_grad)
    assert n_params == 3114337  # From paper's supplementary materials, Table 2


def test_sleep_stager_return_feats():
    n_channels = 2
    sfreq = 10
    input_size_s = 30
    n_classes = 3

    model = SleepStagerChambon2018(
<<<<<<< HEAD
        n_channels, sfreq, n_conv_chs=8, input_window_seconds=input_size_s,
        n_outputs=n_classes, return_feats=True)
=======
        n_channels,
        sfreq,
        n_conv_chs=8,
        input_size_s=input_size_s,
        n_classes=n_classes,
        return_feats=True,
    )
>>>>>>> 40c45a71
    model.eval()

    rng = np.random.RandomState(42)
    X = rng.randn(10, n_channels, int(sfreq * input_size_s))
    X = torch.from_numpy(X.astype(np.float32))

    out = model(X)
    assert out.shape == (10, model.len_last_layer)


def test_tidnet(input_sizes):
    model = TIDNet(
<<<<<<< HEAD
        input_sizes['n_channels'], input_sizes['n_classes'],
        input_sizes['n_in_times'], )
=======
        input_sizes["n_channels"],
        input_sizes["n_classes"],
        input_sizes["n_in_times"],
    )
>>>>>>> 40c45a71
    check_forward_pass(model, input_sizes)


@pytest.mark.parametrize(
    "sfreq,n_classes,input_size_s,d_model", [(100, 5, 30, 80), (125, 4, 30, 100)]
)
def test_eldele_2021(sfreq, n_classes, input_size_s, d_model):
    # (100, 5, 30, 80) - Physionet Sleep
    # (125, 4, 30, 100) - SHHS
    rng = np.random.RandomState(42)
    n_channels = 1
    n_examples = 10

<<<<<<< HEAD
    model = SleepStagerEldele2021(sfreq=sfreq, n_outputs=n_classes,
                                  input_window_seconds=input_size_s,
                                  d_model=d_model, return_feats=False)
=======
    model = SleepStagerEldele2021(
        sfreq=sfreq,
        n_classes=n_classes,
        input_size_s=input_size_s,
        d_model=d_model,
        return_feats=False,
    )
>>>>>>> 40c45a71
    model.eval()

    X = rng.randn(n_examples, n_channels, np.ceil(input_size_s * sfreq).astype(int))
    X = torch.from_numpy(X.astype(np.float32))

    y_pred1 = model(X)  # 3D inputs
    assert y_pred1.shape == (n_examples, n_classes)


def test_eldele_2021_feats():
    n_channels = 1
    sfreq = 100
    input_size_s = 30
    n_classes = 3
    n_examples = 10

<<<<<<< HEAD
    model = SleepStagerEldele2021(sfreq, input_window_seconds=input_size_s, n_outputs=n_classes,
                                  return_feats=True)
=======
    model = SleepStagerEldele2021(
        sfreq, input_size_s=input_size_s, n_classes=n_classes, return_feats=True
    )
>>>>>>> 40c45a71
    model.eval()

    rng = np.random.RandomState(42)
    X = rng.randn(n_examples, n_channels, int(sfreq * input_size_s))
    X = torch.from_numpy(X.astype(np.float32))

    out = model(X)
    assert out.shape == (n_examples, model.len_last_layer)


@pytest.mark.parametrize(
    "n_channels,sfreq,n_groups,n_classes,input_size_s",
    [(20, 128, 2, 5, 30), (10, 100, 2, 4, 20), (1, 64, 1, 2, 30)],
)
def test_blanco_2020(n_channels, sfreq, n_groups, n_classes, input_size_s):
    rng = np.random.RandomState(42)
    n_examples = 10

<<<<<<< HEAD
    model = SleepStagerBlanco2020(n_chans=n_channels, sfreq=sfreq, n_groups=n_groups,
                                  input_window_seconds=input_size_s, n_outputs=n_classes,
                                  return_feats=False)
=======
    model = SleepStagerBlanco2020(
        n_channels=n_channels,
        sfreq=sfreq,
        n_groups=n_groups,
        input_size_s=input_size_s,
        n_classes=n_classes,
        return_feats=False,
    )
>>>>>>> 40c45a71
    model.eval()

    X = rng.randn(n_examples, n_channels, np.ceil(input_size_s * sfreq).astype(int))
    X = torch.from_numpy(X.astype(np.float32))

    y_pred1 = model(X)  # 3D inputs
    y_pred2 = model(X.unsqueeze(2))  # 4D inputs
    assert y_pred1.shape == (n_examples, n_classes)
    assert y_pred2.shape == (n_examples, n_classes)
    np.testing.assert_allclose(
        y_pred1.detach().cpu().numpy(), y_pred2.detach().cpu().numpy()
    )


def test_blanco_2020_feats():
    n_channels = 2
    sfreq = 50
    input_size_s = 30
    n_classes = 3
    n_examples = 10

<<<<<<< HEAD
    model = SleepStagerBlanco2020(n_channels, sfreq, input_window_seconds=input_size_s,
                                  n_outputs=n_classes, return_feats=True)
=======
    model = SleepStagerBlanco2020(
        n_channels,
        sfreq,
        input_size_s=input_size_s,
        n_classes=n_classes,
        return_feats=True,
    )
>>>>>>> 40c45a71
    model.eval()

    rng = np.random.RandomState(42)
    X = rng.randn(n_examples, n_channels, int(sfreq * input_size_s))
    X = torch.from_numpy(X.astype(np.float32))

    out = model(X)
    assert out.shape == (n_examples, model.len_last_layer)


def test_eegitnet_shape():
    n_channels = 2
    sfreq = 50
    input_size_s = 30
    n_classes = 3
    n_examples = 10
    model = EEGITNet(
        n_classes=n_classes,
        in_channels=n_channels,
        input_window_samples=int(sfreq * input_size_s),
    )
    model.eval()

    rng = np.random.RandomState(42)
    X = rng.randn(n_examples, n_channels, int(sfreq * input_size_s))
    X = torch.from_numpy(X.astype(np.float32))

    out = model(X)
    assert out.shape == (n_examples, n_classes)


@pytest.mark.parametrize("n_classes", [5, 4, 2])
def test_deepsleepnet(n_classes):
    n_channels = 1
    sfreq = 100
    input_size_s = 30
    n_examples = 10

    model = DeepSleepNet(n_outputs=n_classes, return_feats=False)
    model.eval()

    rng = np.random.RandomState(42)
    X = rng.randn(n_examples, n_channels, np.ceil(input_size_s * sfreq).astype(int))
    X = torch.from_numpy(X.astype(np.float32))

    y_pred1 = model(X)  # 3D inputs
    y_pred2 = model(X.unsqueeze(1))  # 4D inputs
    assert y_pred1.shape == (n_examples, n_classes)
    assert y_pred2.shape == (n_examples, n_classes)
    np.testing.assert_allclose(
        y_pred1.detach().cpu().numpy(), y_pred2.detach().cpu().numpy()
    )


def test_deepsleepnet_feats():
    n_channels = 1
    sfreq = 100
    input_size_s = 30
    n_classes = 3
    n_examples = 10

    model = DeepSleepNet(n_outputs=n_classes, return_feats=True)
    model.eval()

    rng = np.random.RandomState(42)
    X = rng.randn(n_examples, n_channels, int(sfreq * input_size_s))
    X = torch.from_numpy(X.astype(np.float32))

    out = model(X.unsqueeze(1))
    assert out.shape == (n_examples, model.len_last_layer)


def test_deepsleepnet_feats_with_hook():
    n_channels = 1
    sfreq = 100
    input_size_s = 30
    n_classes = 3
    n_examples = 10

    model = DeepSleepNet(n_outputs=n_classes, return_feats=False)
    model.eval()

    rng = np.random.RandomState(42)
    X = rng.randn(n_examples, n_channels, int(sfreq * input_size_s))
    X = torch.from_numpy(X.astype(np.float32))

    def get_intermediate_layers(intermediate_layers, layer_name):
        def hook(model, input, output):
            intermediate_layers[layer_name] = output.flatten(start_dim=1).detach()

        return hook

    intermediate_layers = {}
    layer_name = "features_extractor"
    model.features_extractor.register_forward_hook(
        get_intermediate_layers(intermediate_layers, layer_name)
    )

    y_pred = model(X.unsqueeze(1))
    assert intermediate_layers["features_extractor"].shape == (
        n_examples,
        model.len_last_layer,
    )
    assert y_pred.shape == (n_examples, n_classes)


@pytest.fixture
def sample_input():
    batch_size = 16
    n_channels = 12
    n_timesteps = 1000
    return torch.rand(batch_size, n_channels, n_timesteps)


@pytest.fixture
def model():
    return EEGConformer(n_classes=2, n_channels=12)


def test_model_creation(model):
    assert model is not None


def test_conformer_forward_pass(sample_input, model):
    output = model(sample_input)
    assert isinstance(output, torch.Tensor)

    model_with_feature = EEGConformer(n_classes=2, n_channels=12, return_features=True)
    output = model_with_feature(sample_input)

    assert isinstance(output, tuple) and len(output) == 2


def test_patch_embedding(sample_input, model):
    patch_embedding = model.patch_embedding
    x = torch.unsqueeze(sample_input, dim=1)
    output = patch_embedding(x)
    assert output.shape[0] == sample_input.shape[0]


def test_model_trainable_parameters(model):
    patch_parameters = model.patch_embedding.parameters()
    transformer_parameters = model.transformer.parameters()
    classification_parameters = model.classification_head.parameters()

    trainable_patch_params = sum(p.numel() for p in patch_parameters if p.requires_grad)

    trainable_transformer_params = sum(
        p.numel() for p in transformer_parameters if p.requires_grad
    )

    trainable_classification_params = sum(
        p.numel() for p in classification_parameters if p.requires_grad
    )

    assert trainable_patch_params == 22000
    assert trainable_transformer_params == 118320
    assert trainable_classification_params == 633186<|MERGE_RESOLUTION|>--- conflicted
+++ resolved
@@ -186,15 +186,10 @@
 
 def test_hybridnet(input_sizes):
     model = HybridNet(
-<<<<<<< HEAD
-        input_sizes['n_channels'], input_sizes['n_classes'],
-        input_sizes['n_in_times'], )
-=======
-        input_sizes["n_channels"],
-        input_sizes["n_classes"],
-        input_sizes["n_in_times"],
-    )
->>>>>>> 40c45a71
+        input_sizes["n_channels"],
+        input_sizes["n_classes"],
+        input_sizes["n_in_times"],
+    )
     check_forward_pass(model, input_sizes, only_check_until_dim=2)
 
 
@@ -209,11 +204,6 @@
 
 def test_eegnet_v1(input_sizes):
     model = EEGNetv1(
-<<<<<<< HEAD
-        input_sizes['n_channels'], input_sizes['n_classes'],
-        input_window_samples=input_sizes['n_in_times'])
-    check_forward_pass(model, input_sizes, )
-=======
         input_sizes["n_channels"],
         input_sizes["n_classes"],
         input_window_samples=input_sizes["n_in_times"],
@@ -222,7 +212,6 @@
         model,
         input_sizes,
     )
->>>>>>> 40c45a71
 
 
 def test_tcn(input_sizes):
@@ -240,45 +229,29 @@
 
 def test_eegitnet(input_sizes):
     model = EEGITNet(
-<<<<<<< HEAD
         n_outputs=input_sizes['n_classes'],
         n_chans=input_sizes['n_channels'],
-        n_times=input_sizes['n_in_times'])
-
-    check_forward_pass(model, input_sizes, )
-=======
-        n_classes=input_sizes["n_classes"],
-        in_channels=input_sizes["n_channels"],
-        input_window_samples=input_sizes["n_in_times"],
-    )
+        n_times=input_sizes['n_in_times'],
+      )
 
     check_forward_pass(
         model,
         input_sizes,
     )
->>>>>>> 40c45a71
 
 
 @pytest.mark.parametrize("model_cls", [EEGInception, EEGInceptionERP])
 def test_eeginception_erp(input_sizes, model_cls):
     model = model_cls(
-<<<<<<< HEAD
         n_outputs=input_sizes['n_classes'],
         n_chans=input_sizes['n_channels'],
-        n_times=input_sizes['n_in_times'])
-
-    check_forward_pass(model, input_sizes, )
-=======
-        n_classes=input_sizes["n_classes"],
-        in_channels=input_sizes["n_channels"],
-        input_window_samples=input_sizes["n_in_times"],
+        n_times=input_sizes['n_in_times'],
     )
 
     check_forward_pass(
         model,
         input_sizes,
     )
->>>>>>> 40c45a71
 
 
 @pytest.mark.parametrize("model_cls", [EEGInception, EEGInceptionERP])
@@ -304,7 +277,6 @@
 def test_eeginception_mi(input_sizes):
     sfreq = 250
     model = EEGInceptionMI(
-<<<<<<< HEAD
         n_outputs=input_sizes['n_classes'],
         n_chans=input_sizes['n_channels'],
         input_window_seconds=input_sizes['n_in_times'] / sfreq,
@@ -312,18 +284,6 @@
     )
 
     check_forward_pass(model, input_sizes, )
-=======
-        n_classes=input_sizes["n_classes"],
-        in_channels=input_sizes["n_channels"],
-        input_window_s=input_sizes["n_in_times"] / sfreq,
-        sfreq=sfreq,
-    )
-
-    check_forward_pass(
-        model,
-        input_sizes,
-    )
->>>>>>> 40c45a71
 
 
 @pytest.mark.parametrize(
@@ -341,15 +301,9 @@
     case... Should be investigated by contacting the authors.
     """
     model = EEGInceptionMI(
-<<<<<<< HEAD
         n_chans=3,
         n_outputs=2,
         input_window_seconds=3.,  # input_time
-=======
-        in_channels=3,
-        n_classes=2,
-        input_window_s=3.0,  # input_time
->>>>>>> 40c45a71
         sfreq=250,
         n_convs=3,
         n_filters=n_filter,
@@ -365,7 +319,6 @@
     sfreq = 250
     input_sizes["n_in_times"] = 1125
     model = ATCNet(
-<<<<<<< HEAD
         n_chans=input_sizes['n_channels'],
         n_outputs=input_sizes['n_classes'],
         input_window_seconds=input_sizes['n_in_times'] / sfreq,
@@ -373,18 +326,6 @@
     )
 
     check_forward_pass(model, input_sizes, )
-=======
-        n_channels=input_sizes["n_channels"],
-        n_classes=input_sizes["n_classes"],
-        input_size_s=input_sizes["n_in_times"] / sfreq,
-        sfreq=sfreq,
-    )
-
-    check_forward_pass(
-        model,
-        input_sizes,
-    )
->>>>>>> 40c45a71
 
 
 def test_atcnet_n_params():
@@ -428,22 +369,16 @@
     n_examples = 10
 
     model = SleepStagerChambon2018(
-<<<<<<< HEAD
-        n_channels, sfreq, n_conv_chs=8, time_conv_size_s=time_conv_size_s,
-        max_pool_size_s=max_pool_size_s, pad_size_s=pad_size_s,
-        input_window_seconds=input_size_s, n_outputs=n_classes, dropout=0.25)
-=======
         n_channels,
         sfreq,
         n_conv_chs=8,
         time_conv_size_s=time_conv_size_s,
         max_pool_size_s=max_pool_size_s,
         pad_size_s=pad_size_s,
-        input_size_s=input_size_s,
-        n_classes=n_classes,
+        input_window_seconds=input_size_s,
+        n_outputs=n_classes,
         dropout=0.25,
     )
->>>>>>> 40c45a71
     model.eval()
 
     X = rng.randn(n_examples, n_channels, int(sfreq * input_size_s))
@@ -468,17 +403,12 @@
     seq_length = 3
 
     model = USleep(
-<<<<<<< HEAD
-        n_chans=in_chans, sfreq=sfreq, n_outputs=n_classes,
-        input_window_seconds=input_size_s, ensure_odd_conv_size=True)
-=======
-        in_chans=in_chans,
+        n_chans=in_chans,
         sfreq=sfreq,
-        n_classes=n_classes,
-        input_size_s=input_size_s,
+        n_outputs=n_classes,
+        input_window_seconds=input_size_s,
         ensure_odd_conv_size=True,
     )
->>>>>>> 40c45a71
     model.eval()
 
     X = rng.randn(n_examples, in_chans, int(sfreq * input_size_s))
@@ -502,22 +432,9 @@
     using the same architecture hyperparameters.
     """
     model = USleep(
-<<<<<<< HEAD
         n_chans=2, sfreq=128, depth=12, n_time_filters=5,
         complexity_factor=1.67, with_skip_connection=True, n_outputs=5,
         input_window_seconds=30, time_conv_size_s=9 / 128)
-=======
-        in_chans=2,
-        sfreq=128,
-        depth=12,
-        n_time_filters=5,
-        complexity_factor=1.67,
-        with_skip_connection=True,
-        n_classes=5,
-        input_size_s=30,
-        time_conv_size_s=9 / 128,
-    )
->>>>>>> 40c45a71
 
     n_params = sum(p.numel() for p in model.parameters() if p.requires_grad)
     assert n_params == 3114337  # From paper's supplementary materials, Table 2
@@ -530,18 +447,8 @@
     n_classes = 3
 
     model = SleepStagerChambon2018(
-<<<<<<< HEAD
         n_channels, sfreq, n_conv_chs=8, input_window_seconds=input_size_s,
         n_outputs=n_classes, return_feats=True)
-=======
-        n_channels,
-        sfreq,
-        n_conv_chs=8,
-        input_size_s=input_size_s,
-        n_classes=n_classes,
-        return_feats=True,
-    )
->>>>>>> 40c45a71
     model.eval()
 
     rng = np.random.RandomState(42)
@@ -554,15 +461,10 @@
 
 def test_tidnet(input_sizes):
     model = TIDNet(
-<<<<<<< HEAD
-        input_sizes['n_channels'], input_sizes['n_classes'],
-        input_sizes['n_in_times'], )
-=======
-        input_sizes["n_channels"],
-        input_sizes["n_classes"],
-        input_sizes["n_in_times"],
-    )
->>>>>>> 40c45a71
+        input_sizes["n_channels"],
+        input_sizes["n_classes"],
+        input_sizes["n_in_times"],
+    )
     check_forward_pass(model, input_sizes)
 
 
@@ -576,19 +478,11 @@
     n_channels = 1
     n_examples = 10
 
-<<<<<<< HEAD
-    model = SleepStagerEldele2021(sfreq=sfreq, n_outputs=n_classes,
-                                  input_window_seconds=input_size_s,
-                                  d_model=d_model, return_feats=False)
-=======
     model = SleepStagerEldele2021(
-        sfreq=sfreq,
-        n_classes=n_classes,
-        input_size_s=input_size_s,
-        d_model=d_model,
-        return_feats=False,
-    )
->>>>>>> 40c45a71
+      sfreq=sfreq, n_outputs=n_classes,
+      input_window_seconds=input_size_s,
+      d_model=d_model, return_feats=False,
+    )
     model.eval()
 
     X = rng.randn(n_examples, n_channels, np.ceil(input_size_s * sfreq).astype(int))
@@ -605,14 +499,10 @@
     n_classes = 3
     n_examples = 10
 
-<<<<<<< HEAD
-    model = SleepStagerEldele2021(sfreq, input_window_seconds=input_size_s, n_outputs=n_classes,
-                                  return_feats=True)
-=======
     model = SleepStagerEldele2021(
-        sfreq, input_size_s=input_size_s, n_classes=n_classes, return_feats=True
-    )
->>>>>>> 40c45a71
+      sfreq, input_window_seconds=input_size_s, n_outputs=n_classes,
+      return_feats=True,
+    )
     model.eval()
 
     rng = np.random.RandomState(42)
@@ -631,20 +521,11 @@
     rng = np.random.RandomState(42)
     n_examples = 10
 
-<<<<<<< HEAD
-    model = SleepStagerBlanco2020(n_chans=n_channels, sfreq=sfreq, n_groups=n_groups,
-                                  input_window_seconds=input_size_s, n_outputs=n_classes,
-                                  return_feats=False)
-=======
     model = SleepStagerBlanco2020(
-        n_channels=n_channels,
-        sfreq=sfreq,
-        n_groups=n_groups,
-        input_size_s=input_size_s,
-        n_classes=n_classes,
-        return_feats=False,
-    )
->>>>>>> 40c45a71
+      n_chans=n_channels, sfreq=sfreq, n_groups=n_groups,
+      input_window_seconds=input_size_s, n_outputs=n_classes,
+      return_feats=False,
+    )
     model.eval()
 
     X = rng.randn(n_examples, n_channels, np.ceil(input_size_s * sfreq).astype(int))
@@ -666,18 +547,10 @@
     n_classes = 3
     n_examples = 10
 
-<<<<<<< HEAD
-    model = SleepStagerBlanco2020(n_channels, sfreq, input_window_seconds=input_size_s,
-                                  n_outputs=n_classes, return_feats=True)
-=======
     model = SleepStagerBlanco2020(
-        n_channels,
-        sfreq,
-        input_size_s=input_size_s,
-        n_classes=n_classes,
-        return_feats=True,
-    )
->>>>>>> 40c45a71
+      n_channels, sfreq, input_window_seconds=input_size_s,
+      n_outputs=n_classes, return_feats=True,
+    )
     model.eval()
 
     rng = np.random.RandomState(42)
