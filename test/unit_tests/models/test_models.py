--- conflicted
+++ resolved
@@ -12,11 +12,7 @@
 
 from braindecode.models import (
     Deep4Net, EEGNetv4, EEGNetv1, HybridNet, ShallowFBCSPNet, EEGResNet, TCN,
-<<<<<<< HEAD
-    SleepStagerChambon2018, USleep)
-=======
-    SleepStagerChambon2018, TIDNet)
->>>>>>> 7ca77c43
+    SleepStagerChambon2018, USleep, TIDNet)
 from braindecode.util import set_random_seeds
 
 
@@ -140,7 +136,6 @@
                                y_pred2.detach().cpu().numpy())
 
 
-<<<<<<< HEAD
 @pytest.mark.parametrize('n_channels,sfreq,n_classes,input_size_s',
                          [(20, 128, 5, 30), (10, 256, 4, 20), (1, 64, 2, 30)])
 def test_usleep(n_channels, sfreq, n_classes, input_size_s):
@@ -165,10 +160,10 @@
     assert y_pred3.shape == (n_examples, n_classes, seq_length)
     np.testing.assert_allclose(y_pred1.detach().cpu().numpy(),
                                y_pred2.detach().cpu().numpy())
-=======
+
+
 def test_tidnet(input_sizes):
     model = TIDNet(
         input_sizes['n_channels'], input_sizes['n_classes'],
         input_sizes['n_in_times'],)
-    check_forward_pass(model, input_sizes)
->>>>>>> 7ca77c43
+    check_forward_pass(model, input_sizes)