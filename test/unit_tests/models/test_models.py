--- conflicted
+++ resolved
@@ -13,11 +13,8 @@
 from braindecode.models import (
     Deep4Net, EEGNetv4, EEGNetv1, HybridNet, ShallowFBCSPNet, EEGResNet, TCN,
     SleepStagerChambon2018, SleepStagerBlanco2020, SleepStagerEldele2021, USleep,
-<<<<<<< HEAD
-    EEGITNet, TIDNet)
-=======
-    TIDNet, EEGInception)
->>>>>>> e01bce43
+    EEGITNet, EEGInception, TIDNet)
+
 from braindecode.util import set_random_seeds
 
 
@@ -115,7 +112,6 @@
     check_forward_pass(model, input_sizes, only_check_until_dim=2)
 
 
-<<<<<<< HEAD
 def test_eegitnet(input_sizes):
     model = EEGITNet(
         n_classes=input_sizes['n_classes'],
@@ -127,7 +123,6 @@
 
 @pytest.mark.parametrize('n_channels,sfreq,n_classes,input_size_s',
                          [(20, 128, 5, 30), (10, 256, 4, 20), (1, 64, 2, 30)])
-=======
 def test_eeginception_n_params():
     """Make sure the number of parameters is the same as in the paper when
     using the same architecture hyperparameters.
@@ -178,7 +173,6 @@
     "n_channels,sfreq,n_classes,input_size_s",
     [(20, 128, 5, 30), (10, 256, 4, 20), (1, 64, 2, 30)],
 )
->>>>>>> e01bce43
 def test_sleep_stager(n_channels, sfreq, n_classes, input_size_s):
     rng = np.random.RandomState(42)
     time_conv_size_s = 0.5
