--- conflicted
+++ resolved
@@ -18,12 +18,6 @@
 # Optional imports for Hub functionality
 try:
     import zarr
-<<<<<<< HEAD
-
-    # In zarr>=3.0, use zarr's own codecs instead of numcodecs
-    from zarr.codecs import Blosc, GZip, Zstd
-=======
->>>>>>> 1231c1cd
     ZARR_AVAILABLE = True
 except ImportError:
     ZARR_AVAILABLE = False
@@ -790,11 +784,7 @@
     zarr_path = tmp_path / "test_versions.zarr"
     concat_ds._convert_to_zarr_inline(zarr_path, compression="blosc", compression_level=5)
 
-<<<<<<< HEAD
-    # Open Zarr using zarr>=3.0 API
-=======
     # Open Zarr and verify version metadata
->>>>>>> 1231c1cd
     root = zarr.open(str(zarr_path), mode="r")
 
     # Check that all dependency versions are saved
@@ -850,24 +840,6 @@
 
     # Test blosc (maps to zstd in Zarr v3)
     compressor = _create_compressor("blosc", 5)
-<<<<<<< HEAD
-    assert isinstance(compressor, list) and len(compressor) == 1
-    assert isinstance(compressor[0], Blosc)
-    assert compressor[0].codec_config["clevel"] == 5
-    assert compressor[0].codec_config["cname"] == "zstd"
-
-    # Test gzip
-    compressor = _create_compressor("gzip", 6)
-    assert isinstance(compressor, list) and len(compressor) == 1
-    assert isinstance(compressor[0], GZip)
-    assert compressor[0].codec_config["level"] == 6
-
-    # Test zstd
-    compressor = _create_compressor("zstd", 3)
-    assert isinstance(compressor, list) and len(compressor) == 1
-    assert isinstance(compressor[0], Zstd)
-    assert compressor[0].codec_config["level"] == 3
-=======
     assert isinstance(compressor, dict)
     assert compressor["name"] == "zstd"
     assert compressor["configuration"]["level"] == 5
@@ -883,7 +855,6 @@
     assert isinstance(compressor, dict)
     assert compressor["name"] == "zstd"
     assert compressor["configuration"]["level"] == 3
->>>>>>> 1231c1cd
 
     # Test None compression
     compressor = _create_compressor(None, 5)
@@ -1023,18 +994,9 @@
 
 
 @pytest.mark.skipif(not ZARR_AVAILABLE, reason="zarr not available")
-<<<<<<< HEAD
-def test_create_compressor_zarr_codecs_not_available():
-    """Test that _create_compressor raises ImportError when zarr codecs not available."""
-    pytest.importorskip("zarr")
-
-    with mock.patch('braindecode.datasets.hub.ZARR_CODECS_AVAILABLE', False):
-        with pytest.raises(ImportError, match="zarr codecs not available"):
-            _create_compressor("blosc", 5)
-=======
 def test_create_compressor_numcodecs_not_available():
     """Test that _create_compressor works without external dependencies (Zarr v3 built-in).
-    
+
     In Zarr v3, compression codecs are built-in and don't require numcodecs.
     This test verifies that compression works with Zarr v3's built-in system.
     """
@@ -1046,7 +1008,6 @@
     assert compressor is not None
     assert isinstance(compressor, dict)
     assert compressor["name"] == "zstd"
->>>>>>> 1231c1cd
 
 
 @pytest.mark.skipif(not ZARR_AVAILABLE, reason="zarr not available")
