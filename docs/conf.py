#!/usr/bin/env python3
# -*- coding: utf-8 -*-
#
# Braindecode documentation build configuration file, created by
# sphinx-quickstart on Sat Jul  1 01:51:38 2017.
#
# This file is execfile()d with the current directory set to its
# containing dir.
#
# Note that not all possible configuration values are present in this
# autogenerated file.
#
# All configuration values have a default; values that are commented out
# serve to show the default.

# If extensions (or modules to document with autodoc) are in another directory,
# add these directories to sys.path here. If the directory is relative to the
# documentation root, use os.path.abspath to make it absolute, like shown here.

import os
import sys

import matplotlib
matplotlib.use('agg')

import sphinx_gallery  # noqa
from numpydoc import numpydoc, docscrape  # noqa

# -- General configuration ------------------------------------------------

# If your documentation needs a minimal Sphinx version, state it here.
#
# needs_sphinx = '1.0'

curdir = os.path.dirname(__file__)
sys.path.append(os.path.abspath(os.path.join(curdir, 'sphinxext')))

# Add any Sphinx extension module names here, as strings. They can be
# extensions coming with Sphinx (named 'sphinx.ext.*') or your custom
# ones.
extensions = [
    'sphinx.ext.autodoc',
    'sphinx.ext.autosummary',
    'sphinx.ext.doctest',
    'sphinx.ext.todo',
    'sphinx.ext.coverage',
    'sphinx.ext.mathjax',
    'sphinx.ext.linkcode',
    'sphinx.ext.ifconfig',
    'sphinx.ext.intersphinx',
    'sphinx.ext.githubpages',
    'sphinx_gallery.gen_gallery',
    'sphinx.ext.viewcode',
    'numpydoc',
    'gh_substitutions',
]


def linkcode_resolve(domain, info):
    """Determine the URL corresponding to a Python object.

    Parameters
    ----------
    domain : str
        Only useful when 'py'.
    info : dict
        With keys "module" and "fullname".

    Returns
    -------
    url : str
        The code URL.

    Notes
    -----
    This has been adapted to deal with our "verbose" decorator.

    Adapted from SciPy (doc/source/conf.py).
    """
    import mne
    if domain != 'py':
        return None

    modname = info['module']
    fullname = info['fullname']

    submod = sys.modules.get(modname)
    if submod is None:
        return None

    obj = submod
    for part in fullname.split('.'):
        try:
            obj = getattr(obj, part)
        except Exception:
            return None
    # deal with our decorators properly
    while hasattr(obj, '__wrapped__'):
        obj = obj.__wrapped__

    try:
        fn = inspect.getsourcefile(obj)
    except Exception:
        fn = None
    if not fn:
        try:
            fn = inspect.getsourcefile(sys.modules[obj.__module__])
        except Exception:
            fn = None
    if not fn:
        return None
    fn = op.relpath(fn, start=op.dirname(mne.__file__))
    fn = '/'.join(op.normpath(fn).split(os.sep))  # in case on Windows

    try:
        source, lineno = inspect.getsourcelines(obj)
    except Exception:
        lineno = None

    if lineno:
        linespec = "#L%d-L%d" % (lineno, lineno + len(source) - 1)
    else:
        linespec = ""

    if 'dev' in braindecode.__version__:
        kind = 'master'
    else:
        kind = 'maint/%s' % ('.'.join(mne.__version__.split('.')[:2]))
    return "http://github.com/braindecode/braindecode/blob/%s/braindecode/%s%s" % (  # noqa
       kind, fn, linespec)


autosummary_generate = True
autodoc_default_options = {'inherited-members': False}

numpydoc_show_class_members = False

exclude_patterns = ['_build', '_templates']

# Add any paths that contain templates here, relative to this directory.
templates_path = ['_templates']

# The suffix(es) of source filenames.
# You can specify multiple suffix as a list of string:
#
# source_suffix = ['.rst', '.md']
source_suffix = '.rst'

# The master toctree document.
master_doc = 'index'

# General information about the project.
project = 'Braindecode'
copyright = '2018-2021, Braindecode developers'
author = 'Braindecode developers'

# The version info for the project you're documenting, acts as replacement for
# |version| and |release|, also used in various other places throughout the
# built documents.
#
# The short X.Y version.
import braindecode
version = braindecode.__version__
# The full version, including alpha/beta/rc tags.
release = version

# The language for content autogenerated by Sphinx. Refer to documentation
# for a list of supported languages.
#
# This is also used if you do content translation via gettext catalogs.
# Usually you set "language" from the command line for these cases.
language = None

# List of patterns, relative to source directory, that match files and
# directories to ignore when looking for source files.
# This patterns also effect to html_static_path and html_extra_path
exclude_patterns = ['_build', 'Thumbs.db', '.DS_Store']

# The name of the Pygments (syntax highlighting) style to use.
pygments_style = 'sphinx'

# If true, `todo` and `todoList` produce output, else they produce nothing.
todo_include_todos = True


# Sphinx-gallery configuration

# Example configuration for intersphinx: refer to the Python standard library.
intersphinx_mapping = {
    'python': ('https://docs.python.org/{.major}'.format(sys.version_info), None),
    'numpy': ('https://docs.scipy.org/doc/numpy/', None),
    'scipy': ('https://docs.scipy.org/doc/scipy/reference', None),
    'matplotlib': ('https://matplotlib.org/', None),
    'sklearn': ('http://scikit-learn.org/stable', None),
    'mne': ('http://mne.tools/stable', None),
}

sphinx_gallery_conf = {
    'examples_dirs': ['../examples'],
    'gallery_dirs': ['auto_examples'],
    'doc_module': ('braindecode', 'mne'),
    'backreferences_dir': 'generated',
    'show_memory': True,
    'reference_url': dict(braindecode=None),
}

# -- Options for HTML output ----------------------------------------------

# The theme to use for HTML and HTML Help pages.  See the documentation for
# a list of builtin themes.
#
# html_theme = 'alabaster'

import sphinx_rtd_theme
html_theme = "pydata_sphinx_theme"
html_theme_path = [sphinx_rtd_theme.get_html_theme_path()]
switcher_version_match = 'dev' if release.endswith('dev0') else version
# Theme options are theme-specific and customize the look and feel of a theme
# further.  For a list of options available for each theme, see the
# documentation.
#
<<<<<<< HEAD
html_theme_options = {"collapse_navigation": False,
                      "navigation_depth": 4,
                      'show_toc_level': 1,
                      'navbar_end': 'version-switcher',
                      'switcher': {
                              'json_url': 'https://raw.githubusercontent.com/bruAristimunha/braindecode/nicer-docs/docs/_static/versions.json',
                          'version_match': switcher_version_match,
                        }
                      }
=======
html_theme_options = {"collapse_navigation": False, "navigation_depth": 4}
>>>>>>> 6129ffbd

# Add any paths that contain custom static files (such as style sheets) here,
# relative to this directory. They are copied after the builtin static files,
# so a file named "default.css" will overwrite the builtin "default.css".
html_static_path = ['_static']


# -- Options for HTMLHelp output ------------------------------------------

# Output file base name for HTML help builder.
htmlhelp_basename = 'Braindecodedoc'


# -- Options for LaTeX output ---------------------------------------------

latex_elements = {
    # The paper size ('letterpaper' or 'a4paper').
    #
    # 'papersize': 'letterpaper',

    # The font size ('10pt', '11pt' or '12pt').
    #
    # 'pointsize': '10pt',

    # Additional stuff for the LaTeX preamble.
    #
    # 'preamble': '',

    # Latex figure (float) alignment
    #
    # 'figure_align': 'htbp',
}

# Grouping the document tree into LaTeX files. List of tuples
# (source start file, target name, title,
#  author, documentclass [howto, manual, or own class]).
latex_documents = [
    (master_doc, 'Braindecode.tex', 'Braindecode Documentation',
     'Robin Tibor Schirrmeister', 'manual'),
]

# -- Options for manual page output ---------------------------------------

# One entry per manual page. List of tuples
# (source start file, name, description, authors, manual section).
man_pages = [
    (master_doc, 'braindecode', 'Braindecode Documentation',
     [author], 1)
]


# -- Options for Texinfo output -------------------------------------------

# Grouping the document tree into Texinfo files. List of tuples
# (source start file, target name, title, author,
#  dir menu entry, description, category)
texinfo_documents = [
    (master_doc, 'Braindecode', 'Braindecode Documentation',
     author, 'Braindecode', 'One line description of project.',
     'Miscellaneous'),
]<|MERGE_RESOLUTION|>--- conflicted
+++ resolved
@@ -219,7 +219,6 @@
 # further.  For a list of options available for each theme, see the
 # documentation.
 #
-<<<<<<< HEAD
 html_theme_options = {"collapse_navigation": False,
                       "navigation_depth": 4,
                       'show_toc_level': 1,
@@ -229,9 +228,7 @@
                           'version_match': switcher_version_match,
                         }
                       }
-=======
-html_theme_options = {"collapse_navigation": False, "navigation_depth": 4}
->>>>>>> 6129ffbd
+
 
 # Add any paths that contain custom static files (such as style sheets) here,
 # relative to this directory. They are copied after the builtin static files,
