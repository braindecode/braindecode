--- conflicted
+++ resolved
@@ -34,11 +34,7 @@
       uses: conda-incubator/setup-miniconda@v2.2.0
       with:
         environment-file: environment.yml
-<<<<<<< HEAD
-        python-version: 3.8
-=======
         python-version: ${{ matrix.python-version }}
->>>>>>> 44a3cb35
         auto-update-conda: true
         use-mamba: true
         miniforge-variant: Mambaforge
